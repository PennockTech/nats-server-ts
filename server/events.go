// Copyright 2018-2023 The NATS Authors
// Licensed under the Apache License, Version 2.0 (the "License");
// you may not use this file except in compliance with the License.
// You may obtain a copy of the License at
//
// http://www.apache.org/licenses/LICENSE-2.0
//
// Unless required by applicable law or agreed to in writing, software
// distributed under the License is distributed on an "AS IS" BASIS,
// WITHOUT WARRANTIES OR CONDITIONS OF ANY KIND, either express or implied.
// See the License for the specific language governing permissions and
// limitations under the License.

package server

import (
	"bytes"
	"compress/gzip"
	"crypto/sha256"
	"encoding/json"
	"errors"
	"fmt"
	"math/rand"
	"net/http"
	"runtime"
	"strconv"
	"strings"
	"sync"
	"sync/atomic"
	"time"

	"github.com/klauspost/compress/s2"
	"github.com/nats-io/jwt/v2"
	"github.com/nats-io/nats-server/v2/server/pse"
)

const (
	accLookupReqTokens = 6
	accLookupReqSubj   = "$SYS.REQ.ACCOUNT.%s.CLAIMS.LOOKUP"
	accPackReqSubj     = "$SYS.REQ.CLAIMS.PACK"
	accListReqSubj     = "$SYS.REQ.CLAIMS.LIST"
	accClaimsReqSubj   = "$SYS.REQ.CLAIMS.UPDATE"
	accDeleteReqSubj   = "$SYS.REQ.CLAIMS.DELETE"

	connectEventSubj    = "$SYS.ACCOUNT.%s.CONNECT"
	disconnectEventSubj = "$SYS.ACCOUNT.%s.DISCONNECT"
	accDirectReqSubj    = "$SYS.REQ.ACCOUNT.%s.%s"
	accPingReqSubj      = "$SYS.REQ.ACCOUNT.PING.%s" // atm. only used for STATZ and CONNZ import from system account
	// kept for backward compatibility when using http resolver
	// this overlaps with the names for events but you'd have to have the operator private key in order to succeed.
	accUpdateEventSubjOld     = "$SYS.ACCOUNT.%s.CLAIMS.UPDATE"
	accUpdateEventSubjNew     = "$SYS.REQ.ACCOUNT.%s.CLAIMS.UPDATE"
	connsRespSubj             = "$SYS._INBOX_.%s"
	accConnsEventSubjNew      = "$SYS.ACCOUNT.%s.SERVER.CONNS"
	accConnsEventSubjOld      = "$SYS.SERVER.ACCOUNT.%s.CONNS" // kept for backward compatibility
	shutdownEventSubj         = "$SYS.SERVER.%s.SHUTDOWN"
	authErrorEventSubj        = "$SYS.SERVER.%s.CLIENT.AUTH.ERR"
	authErrorAccountEventSubj = "$SYS.ACCOUNT.CLIENT.AUTH.ERR"
	serverStatsSubj           = "$SYS.SERVER.%s.STATSZ"
	serverDirectReqSubj       = "$SYS.REQ.SERVER.%s.%s"
	serverPingReqSubj         = "$SYS.REQ.SERVER.PING.%s"
	serverStatsPingReqSubj    = "$SYS.REQ.SERVER.PING"             // use $SYS.REQ.SERVER.PING.STATSZ instead
	leafNodeConnectEventSubj  = "$SYS.ACCOUNT.%s.LEAFNODE.CONNECT" // for internal use only
	remoteLatencyEventSubj    = "$SYS.LATENCY.M2.%s"
	inboxRespSubj             = "$SYS._INBOX.%s.%s"

	// Used to return information to a user on bound account and user permissions.
	userDirectInfoSubj = "$SYS.REQ.USER.INFO"
	userDirectReqSubj  = "$SYS.REQ.USER.%s.INFO"

	// FIXME(dlc) - Should account scope, even with wc for now, but later on
	// we can then shard as needed.
	accNumSubsReqSubj = "$SYS.REQ.ACCOUNT.NSUBS"

	// These are for exported debug services. These are local to this server only.
	accSubsSubj = "$SYS.DEBUG.SUBSCRIBERS"

	shutdownEventTokens = 4
	serverSubjectIndex  = 2
	accUpdateTokensNew  = 6
	accUpdateTokensOld  = 5
	accUpdateAccIdxOld  = 2

	accReqTokens   = 5
	accReqAccIndex = 3
)

// FIXME(dlc) - make configurable.
var eventsHBInterval = 30 * time.Second

type sysMsgHandler func(sub *subscription, client *client, acc *Account, subject, reply string, hdr, msg []byte)

// Used if we have to queue things internally to avoid the route/gw path.
type inSysMsg struct {
	sub  *subscription
	c    *client
	acc  *Account
	subj string
	rply string
	hdr  []byte
	msg  []byte
	cb   sysMsgHandler
}

// Used to send and receive messages from inside the server.
type internal struct {
	account  *Account
	client   *client
	seq      uint64
	sid      int
	servers  map[string]*serverUpdate
	sweeper  *time.Timer
	stmr     *time.Timer
	replies  map[string]msgHandler
	sendq    *ipQueue[*pubMsg]
	recvq    *ipQueue[*inSysMsg]
	resetCh  chan struct{}
	wg       sync.WaitGroup
	sq       *sendq
	orphMax  time.Duration
	chkOrph  time.Duration
	statsz   time.Duration
	cstatsz  time.Duration
	shash    string
	inboxPre string
}

// ServerStatsMsg is sent periodically with stats updates.
type ServerStatsMsg struct {
	Server ServerInfo  `json:"server"`
	Stats  ServerStats `json:"statsz"`
}

// ConnectEventMsg is sent when a new connection is made that is part of an account.
type ConnectEventMsg struct {
	TypedEvent
	Server ServerInfo `json:"server"`
	Client ClientInfo `json:"client"`
}

// ConnectEventMsgType is the schema type for ConnectEventMsg
const ConnectEventMsgType = "io.nats.server.advisory.v1.client_connect"

// DisconnectEventMsg is sent when a new connection previously defined from a
// ConnectEventMsg is closed.
type DisconnectEventMsg struct {
	TypedEvent
	Server   ServerInfo `json:"server"`
	Client   ClientInfo `json:"client"`
	Sent     DataStats  `json:"sent"`
	Received DataStats  `json:"received"`
	Reason   string     `json:"reason"`
}

// DisconnectEventMsgType is the schema type for DisconnectEventMsg
const DisconnectEventMsgType = "io.nats.server.advisory.v1.client_disconnect"

// AccountNumConns is an event that will be sent from a server that is tracking
// a given account when the number of connections changes. It will also HB
// updates in the absence of any changes.
type AccountNumConns struct {
	TypedEvent
	Server ServerInfo `json:"server"`
	AccountStat
}

// AccountStat contains the data common between AccountNumConns and AccountStatz
type AccountStat struct {
	Account       string    `json:"acc"`
	Conns         int       `json:"conns"`
	LeafNodes     int       `json:"leafnodes"`
	TotalConns    int       `json:"total_conns"`
	NumSubs       uint32    `json:"num_subscriptions"`
	Sent          DataStats `json:"sent"`
	Received      DataStats `json:"received"`
	SlowConsumers int64     `json:"slow_consumers"`
}

const AccountNumConnsMsgType = "io.nats.server.advisory.v1.account_connections"

// accNumConnsReq is sent when we are starting to track an account for the first
// time. We will request others send info to us about their local state.
type accNumConnsReq struct {
	Server  ServerInfo `json:"server"`
	Account string     `json:"acc"`
}

// ServerID is basic static info for a server.
type ServerID struct {
	Name string `json:"name"`
	Host string `json:"host"`
	ID   string `json:"id"`
}

// ServerInfo identifies remote servers.
type ServerInfo struct {
	Name      string    `json:"name"`
	Host      string    `json:"host"`
	ID        string    `json:"id"`
	Cluster   string    `json:"cluster,omitempty"`
	Domain    string    `json:"domain,omitempty"`
	Version   string    `json:"ver"`
	Tags      []string  `json:"tags,omitempty"`
	Seq       uint64    `json:"seq"`
	JetStream bool      `json:"jetstream"`
	Time      time.Time `json:"time"`
}

// ClientInfo is detailed information about the client forming a connection.
type ClientInfo struct {
	Start      *time.Time    `json:"start,omitempty"`
	Host       string        `json:"host,omitempty"`
	ID         uint64        `json:"id,omitempty"`
	Account    string        `json:"acc,omitempty"`
	Service    string        `json:"svc,omitempty"`
	User       string        `json:"user,omitempty"`
	Name       string        `json:"name,omitempty"`
	Lang       string        `json:"lang,omitempty"`
	Version    string        `json:"ver,omitempty"`
	RTT        time.Duration `json:"rtt,omitempty"`
	Server     string        `json:"server,omitempty"`
	Cluster    string        `json:"cluster,omitempty"`
	Alternates []string      `json:"alts,omitempty"`
	Stop       *time.Time    `json:"stop,omitempty"`
	Jwt        string        `json:"jwt,omitempty"`
	IssuerKey  string        `json:"issuer_key,omitempty"`
	NameTag    string        `json:"name_tag,omitempty"`
	Tags       jwt.TagList   `json:"tags,omitempty"`
	Kind       string        `json:"kind,omitempty"`
	ClientType string        `json:"client_type,omitempty"`
	MQTTClient string        `json:"client_id,omitempty"` // This is the MQTT client ID
	Nonce      string        `json:"nonce,omitempty"`
}

// ServerStats hold various statistics that we will periodically send out.
type ServerStats struct {
	Start            time.Time      `json:"start"`
	Mem              int64          `json:"mem"`
	Cores            int            `json:"cores"`
	CPU              float64        `json:"cpu"`
	Connections      int            `json:"connections"`
	TotalConnections uint64         `json:"total_connections"`
	ActiveAccounts   int            `json:"active_accounts"`
	NumSubs          uint32         `json:"subscriptions"`
	Sent             DataStats      `json:"sent"`
	Received         DataStats      `json:"received"`
	SlowConsumers    int64          `json:"slow_consumers"`
	Routes           []*RouteStat   `json:"routes,omitempty"`
	Gateways         []*GatewayStat `json:"gateways,omitempty"`
	ActiveServers    int            `json:"active_servers,omitempty"`
	JetStream        *JetStreamVarz `json:"jetstream,omitempty"`
}

// RouteStat holds route statistics.
type RouteStat struct {
	ID       uint64    `json:"rid"`
	Name     string    `json:"name,omitempty"`
	Sent     DataStats `json:"sent"`
	Received DataStats `json:"received"`
	Pending  int       `json:"pending"`
}

// GatewayStat holds gateway statistics.
type GatewayStat struct {
	ID         uint64    `json:"gwid"`
	Name       string    `json:"name"`
	Sent       DataStats `json:"sent"`
	Received   DataStats `json:"received"`
	NumInbound int       `json:"inbound_connections"`
}

// DataStats reports how may msg and bytes. Applicable for both sent and received.
type DataStats struct {
	Msgs  int64 `json:"msgs"`
	Bytes int64 `json:"bytes"`
}

// Used for internally queueing up messages that the server wants to send.
type pubMsg struct {
	c    *client
	sub  string
	rply string
	si   *ServerInfo
	hdr  map[string]string
	msg  interface{}
	oct  compressionType
	echo bool
	last bool
}

var pubMsgPool sync.Pool

func newPubMsg(c *client, sub, rply string, si *ServerInfo, hdr map[string]string,
	msg interface{}, oct compressionType, echo, last bool) *pubMsg {

	var m *pubMsg
	pm := pubMsgPool.Get()
	if pm != nil {
		m = pm.(*pubMsg)
	} else {
		m = &pubMsg{}
	}
	// When getting something from a pool it is critical that all fields are
	// initialized. Doing this way guarantees that if someone adds a field to
	// the structure, the compiler will fail the build if this line is not updated.
	(*m) = pubMsg{c, sub, rply, si, hdr, msg, oct, echo, last}
	return m
}

func (pm *pubMsg) returnToPool() {
	if pm == nil {
		return
	}
	pm.c, pm.sub, pm.rply, pm.si, pm.hdr, pm.msg = nil, _EMPTY_, _EMPTY_, nil, nil, nil
	pubMsgPool.Put(pm)
}

// Used to track server updates.
type serverUpdate struct {
	seq   uint64
	ltime time.Time
}

// TypedEvent is a event or advisory sent by the server that has nats type hints
// typically used for events that might be consumed by 3rd party event systems
type TypedEvent struct {
	Type string    `json:"type"`
	ID   string    `json:"id"`
	Time time.Time `json:"timestamp"`
}

// internalReceiveLoop will be responsible for dispatching all messages that
// a server receives and needs to internally process, e.g. internal subs.
func (s *Server) internalReceiveLoop() {
	s.mu.RLock()
	if s.sys == nil || s.sys.recvq == nil {
		s.mu.RUnlock()
		return
	}
	recvq := s.sys.recvq
	s.mu.RUnlock()

	for s.eventsRunning() {
		select {
		case <-recvq.ch:
			msgs := recvq.pop()
			for _, m := range msgs {
				if m.cb != nil {
					m.cb(m.sub, m.c, m.acc, m.subj, m.rply, m.hdr, m.msg)
				}
			}
			recvq.recycle(&msgs)
		case <-s.quitCh:
			return
		}
	}
}

// internalSendLoop will be responsible for serializing all messages that
// a server wants to send.
func (s *Server) internalSendLoop(wg *sync.WaitGroup) {
	defer wg.Done()

RESET:
	s.mu.RLock()
	if s.sys == nil || s.sys.sendq == nil {
		s.mu.RUnlock()
		return
	}
	sysc := s.sys.client
	resetCh := s.sys.resetCh
	sendq := s.sys.sendq
	id := s.info.ID
	host := s.info.Host
	servername := s.info.Name
	domain := s.info.Domain
	seqp := &s.sys.seq
	js := s.info.JetStream
	cluster := s.info.Cluster
	if s.gateway.enabled {
		cluster = s.getGatewayName()
	}
	s.mu.RUnlock()

	// Grab tags.
	tags := s.getOpts().Tags

	for s.eventsRunning() {
		select {
		case <-sendq.ch:
			msgs := sendq.pop()
			for _, pm := range msgs {
				if pm.si != nil {
					pm.si.Name = servername
					pm.si.Domain = domain
					pm.si.Host = host
					pm.si.Cluster = cluster
					pm.si.ID = id
					pm.si.Seq = atomic.AddUint64(seqp, 1)
					pm.si.Version = VERSION
					pm.si.Time = time.Now().UTC()
					pm.si.JetStream = js
					pm.si.Tags = tags
				}
				var b []byte
				if pm.msg != nil {
					switch v := pm.msg.(type) {
					case string:
						b = []byte(v)
					case []byte:
						b = v
					default:
						b, _ = json.Marshal(pm.msg)
					}
				}
				// Setup our client. If the user wants to use a non-system account use our internal
				// account scoped here so that we are not changing out accounts for the system client.
				var c *client
				if pm.c != nil {
					c = pm.c
				} else {
					c = sysc
				}

				// Grab client lock.
				c.mu.Lock()

				// Prep internal structures needed to send message.
				c.pa.subject, c.pa.reply = []byte(pm.sub), []byte(pm.rply)
				c.pa.size, c.pa.szb = len(b), []byte(strconv.FormatInt(int64(len(b)), 10))
				c.pa.hdr, c.pa.hdb = -1, nil
				trace := c.trace

				// Now check for optional compression.
				var contentHeader string
				var bb bytes.Buffer

				if len(b) > 0 {
					switch pm.oct {
					case gzipCompression:
						zw := gzip.NewWriter(&bb)
						zw.Write(b)
						zw.Close()
						b = bb.Bytes()
						contentHeader = "gzip"
					case snappyCompression:
						sw := s2.NewWriter(&bb, s2.WriterSnappyCompat())
						sw.Write(b)
						sw.Close()
						b = bb.Bytes()
						contentHeader = "snappy"
					case unsupportedCompression:
						contentHeader = "identity"
					}
				}
				// Optional Echo
				replaceEcho := c.echo != pm.echo
				if replaceEcho {
					c.echo = !c.echo
				}
				c.mu.Unlock()

				// Add in NL
				b = append(b, _CRLF_...)

				// Check if we should set content-encoding
				if contentHeader != _EMPTY_ {
					b = c.setHeader(contentEncodingHeader, contentHeader, b)
				}

				// Optional header processing.
				if pm.hdr != nil {
					for k, v := range pm.hdr {
						b = c.setHeader(k, v, b)
					}
				}
				// Tracing
				if trace {
					c.traceInOp(fmt.Sprintf("PUB %s %s %d", c.pa.subject, c.pa.reply, c.pa.size), nil)
					c.traceMsg(b)
				}

				// Process like a normal inbound msg.
				c.processInboundClientMsg(b)

				// Put echo back if needed.
				if replaceEcho {
					c.mu.Lock()
					c.echo = !c.echo
					c.mu.Unlock()
				}

				// See if we are doing graceful shutdown.
				if !pm.last {
					c.flushClients(0) // Never spend time in place.
				} else {
					// For the Shutdown event, we need to send in place otherwise
					// there is a chance that the process will exit before the
					// writeLoop has a chance to send it.
					c.flushClients(time.Second)
					sendq.recycle(&msgs)
					return
				}
				pm.returnToPool()
			}
			sendq.recycle(&msgs)
		case <-resetCh:
			goto RESET
		case <-s.quitCh:
			return
		}
	}
}

// Will send a shutdown message.
func (s *Server) sendShutdownEvent() {
	s.mu.Lock()
	if s.sys == nil || s.sys.sendq == nil {
		s.mu.Unlock()
		return
	}
	subj := fmt.Sprintf(shutdownEventSubj, s.info.ID)
	sendq := s.sys.sendq
	// Stop any more messages from queueing up.
	s.sys.sendq = nil
	// Unhook all msgHandlers. Normal client cleanup will deal with subs, etc.
	s.sys.replies = nil
	// Send to the internal queue and mark as last.
	si := &ServerInfo{}
	sendq.push(newPubMsg(nil, subj, _EMPTY_, si, nil, si, noCompression, false, true))
	s.mu.Unlock()
}

// Used to send an internal message to an arbitrary account.
func (s *Server) sendInternalAccountMsg(a *Account, subject string, msg interface{}) error {
	return s.sendInternalAccountMsgWithReply(a, subject, _EMPTY_, nil, msg, false)
}

// Used to send an internal message with an optional reply to an arbitrary account.
func (s *Server) sendInternalAccountMsgWithReply(a *Account, subject, reply string, hdr map[string]string, msg interface{}, echo bool) error {
	s.mu.RLock()
	if s.sys == nil || s.sys.sendq == nil {
		s.mu.RUnlock()
		return ErrNoSysAccount
	}
	c := s.sys.client
	// Replace our client with the account's internal client.
	if a != nil {
		a.mu.Lock()
		c = a.internalClient()
		a.mu.Unlock()
	}
	s.sys.sendq.push(newPubMsg(c, subject, reply, nil, hdr, msg, noCompression, echo, false))
	s.mu.RUnlock()
	return nil
}

// Send system style message to an account scope.
func (s *Server) sendInternalAccountSysMsg(a *Account, subj string, si *ServerInfo, msg interface{}) {
	s.mu.RLock()
	if s.sys == nil || s.sys.sendq == nil || a == nil {
		s.mu.RUnlock()
		return
	}
	sendq := s.sys.sendq
	s.mu.RUnlock()

	a.mu.Lock()
	c := a.internalClient()
	a.mu.Unlock()

	sendq.push(newPubMsg(c, subj, _EMPTY_, si, nil, msg, noCompression, false, false))
}

// This will queue up a message to be sent.
// Lock should not be held.
func (s *Server) sendInternalMsgLocked(subj, rply string, si *ServerInfo, msg interface{}) {
	s.mu.RLock()
	s.sendInternalMsg(subj, rply, si, msg)
	s.mu.RUnlock()
}

// This will queue up a message to be sent.
// Assumes lock is held on entry.
func (s *Server) sendInternalMsg(subj, rply string, si *ServerInfo, msg interface{}) {
	if s.sys == nil || s.sys.sendq == nil {
		return
	}
	s.sys.sendq.push(newPubMsg(nil, subj, rply, si, nil, msg, noCompression, false, false))
}

// Will send an api response.
func (s *Server) sendInternalResponse(subj string, response *ServerAPIResponse) {
	s.mu.RLock()
	if s.sys == nil || s.sys.sendq == nil {
		s.mu.RUnlock()
		return
	}
	s.sys.sendq.push(newPubMsg(nil, subj, _EMPTY_, response.Server, nil, response, response.compress, false, false))
	s.mu.RUnlock()
}

// Used to send internal messages from other system clients to avoid no echo issues.
func (c *client) sendInternalMsg(subj, rply string, si *ServerInfo, msg interface{}) {
	if c == nil {
		return
	}
	s := c.srv
	if s == nil {
		return
	}
	s.mu.RLock()
	if s.sys == nil || s.sys.sendq == nil {
		s.mu.RUnlock()
		return
	}
	s.sys.sendq.push(newPubMsg(c, subj, rply, si, nil, msg, noCompression, false, false))
	s.mu.RUnlock()
}

// Locked version of checking if events system running. Also checks server.
func (s *Server) eventsRunning() bool {
	if s == nil {
		return false
	}
	s.mu.RLock()
	er := s.running && s.eventsEnabled()
	s.mu.RUnlock()
	return er
}

// EventsEnabled will report if the server has internal events enabled via
// a defined system account.
func (s *Server) EventsEnabled() bool {
	s.mu.RLock()
	defer s.mu.RUnlock()
	return s.eventsEnabled()
}

// eventsEnabled will report if events are enabled.
// Lock should be held.
func (s *Server) eventsEnabled() bool {
	return s.sys != nil && s.sys.client != nil && s.sys.account != nil
}

// TrackedRemoteServers returns how many remote servers we are tracking
// from a system events perspective.
func (s *Server) TrackedRemoteServers() int {
	s.mu.RLock()
	defer s.mu.RUnlock()
	if !s.running || !s.eventsEnabled() {
		return -1
	}
	return len(s.sys.servers)
}

// Check for orphan servers who may have gone away without notification.
// This should be wrapChk() to setup common locking.
func (s *Server) checkRemoteServers() {
	now := time.Now()
	for sid, su := range s.sys.servers {
		if now.Sub(su.ltime) > s.sys.orphMax {
			s.Debugf("Detected orphan remote server: %q", sid)
			// Simulate it going away.
			s.processRemoteServerShutdown(sid)
		}
	}
	if s.sys.sweeper != nil {
		s.sys.sweeper.Reset(s.sys.chkOrph)
	}
}

// Grab RSS and PCPU
// Server lock will be held but released.
func (s *Server) updateServerUsage(v *ServerStats) {
	s.mu.Unlock()
	defer s.mu.Lock()
	var vss int64
	pse.ProcUsage(&v.CPU, &v.Mem, &vss)
	v.Cores = runtime.NumCPU()
}

// Generate a route stat for our statz update.
func routeStat(r *client) *RouteStat {
	if r == nil {
		return nil
	}
	r.mu.Lock()
	rs := &RouteStat{
		ID: r.cid,
		Sent: DataStats{
			Msgs:  atomic.LoadInt64(&r.outMsgs),
			Bytes: atomic.LoadInt64(&r.outBytes),
		},
		Received: DataStats{
			Msgs:  atomic.LoadInt64(&r.inMsgs),
			Bytes: atomic.LoadInt64(&r.inBytes),
		},
		Pending: int(r.out.pb),
	}
	if r.route != nil {
		rs.Name = r.route.remoteName
	}
	r.mu.Unlock()
	return rs
}

// Actual send method for statz updates.
// Lock should be held.
func (s *Server) sendStatsz(subj string) {
	var m ServerStatsMsg
	s.updateServerUsage(&m.Stats)
	m.Stats.Start = s.start
	m.Stats.Connections = len(s.clients)
	m.Stats.TotalConnections = s.totalClients
	m.Stats.ActiveAccounts = int(atomic.LoadInt32(&s.activeAccounts))
	m.Stats.Received.Msgs = atomic.LoadInt64(&s.inMsgs)
	m.Stats.Received.Bytes = atomic.LoadInt64(&s.inBytes)
	m.Stats.Sent.Msgs = atomic.LoadInt64(&s.outMsgs)
	m.Stats.Sent.Bytes = atomic.LoadInt64(&s.outBytes)
	m.Stats.SlowConsumers = atomic.LoadInt64(&s.slowConsumers)
	m.Stats.NumSubs = s.numSubscriptions()
	// Routes
	s.forEachRoute(func(r *client) {
		m.Stats.Routes = append(m.Stats.Routes, routeStat(r))
	})
	// Gateways
	if s.gateway.enabled {
		gw := s.gateway
		gw.RLock()
		for name, c := range gw.out {
			gs := &GatewayStat{Name: name}
			c.mu.Lock()
			gs.ID = c.cid
			gs.Sent = DataStats{
				Msgs:  atomic.LoadInt64(&c.outMsgs),
				Bytes: atomic.LoadInt64(&c.outBytes),
			}
			c.mu.Unlock()
			// Gather matching inbound connections
			gs.Received = DataStats{}
			for _, c := range gw.in {
				c.mu.Lock()
				if c.gw.name == name {
					gs.Received.Msgs += atomic.LoadInt64(&c.inMsgs)
					gs.Received.Bytes += atomic.LoadInt64(&c.inBytes)
					gs.NumInbound++
				}
				c.mu.Unlock()
			}
			m.Stats.Gateways = append(m.Stats.Gateways, gs)
		}
		gw.RUnlock()
	}
	// Active Servers
	m.Stats.ActiveServers = 1
	if s.sys != nil {
		m.Stats.ActiveServers += len(s.sys.servers)
	}
	// JetStream
	if js := s.js; js != nil {
		jStat := &JetStreamVarz{}
		s.mu.Unlock()
		js.mu.RLock()
		c := js.config
		c.StoreDir = _EMPTY_
		jStat.Config = &c
		js.mu.RUnlock()
		jStat.Stats = js.usageStats()
		// Update our own usage since we do not echo so we will not hear ourselves.
		ourNode := getHash(s.serverName())
		if v, ok := s.nodeToInfo.Load(ourNode); ok && v != nil {
			ni := v.(nodeInfo)
			ni.stats = jStat.Stats
			ni.cfg = jStat.Config
			s.optsMu.RLock()
			ni.tags = copyStrings(s.opts.Tags)
			s.optsMu.RUnlock()
			s.nodeToInfo.Store(ourNode, ni)
		}
		// Metagroup info.
		if mg := js.getMetaGroup(); mg != nil {
			if mg.Leader() {
				if ci := s.raftNodeToClusterInfo(mg); ci != nil {
					jStat.Meta = &MetaClusterInfo{
						Name:     ci.Name,
						Leader:   ci.Leader,
						Peer:     getHash(ci.Leader),
						Replicas: ci.Replicas,
						Size:     mg.ClusterSize(),
					}
				}
			} else {
				// non leader only include a shortened version without peers
				leader := s.serverNameForNode(mg.GroupLeader())
				jStat.Meta = &MetaClusterInfo{
					Name:   mg.Group(),
					Leader: leader,
					Peer:   getHash(leader),
					Size:   mg.ClusterSize(),
				}
			}
		}
		m.Stats.JetStream = jStat
		s.mu.Lock()
	}
	// Send message.
	s.sendInternalMsg(subj, _EMPTY_, &m.Server, &m)
}

// Send out our statz update.
// This should be wrapChk() to setup common locking.
func (s *Server) heartbeatStatsz() {
	if s.sys.stmr != nil {
		// Increase after startup to our max.
		if s.sys.cstatsz < s.sys.statsz {
			s.sys.cstatsz *= 2
			if s.sys.cstatsz > s.sys.statsz {
				s.sys.cstatsz = s.sys.statsz
			}
		}
		s.sys.stmr.Reset(s.sys.cstatsz)
	}
	s.sendStatsz(fmt.Sprintf(serverStatsSubj, s.info.ID))
}

func (s *Server) sendStatszUpdate() {
	s.mu.Lock()
	s.sendStatsz(fmt.Sprintf(serverStatsSubj, s.info.ID))
	s.mu.Unlock()
}

// This should be wrapChk() to setup common locking.
func (s *Server) startStatszTimer() {
	// We will start by sending out more of these and trail off to the statsz being the max.
	s.sys.cstatsz = 250 * time.Millisecond
	// Send out the first one quickly, we will slowly back off.
	s.sys.stmr = time.AfterFunc(s.sys.cstatsz, s.wrapChk(s.heartbeatStatsz))
}

// Start a ticker that will fire periodically and check for orphaned servers.
// This should be wrapChk() to setup common locking.
func (s *Server) startRemoteServerSweepTimer() {
	s.sys.sweeper = time.AfterFunc(s.sys.chkOrph, s.wrapChk(s.checkRemoteServers))
}

// Length of our system hash used for server targeted messages.
const sysHashLen = 8

// Computes a hash of 8 characters for the name.
func getHash(name string) string {
	return getHashSize(name, sysHashLen)
}

var nameToHashSize8 = sync.Map{}
var nameToHashSize6 = sync.Map{}

// Computes a hash for the given `name`. The result will be `size` characters long.
func getHashSize(name string, size int) string {
	compute := func() string {
		sha := sha256.New()
		sha.Write([]byte(name))
		b := sha.Sum(nil)
		for i := 0; i < size; i++ {
			b[i] = digits[int(b[i]%base)]
		}
		return string(b[:size])
	}
	var m *sync.Map
	switch size {
	case 8:
		m = &nameToHashSize8
	case 6:
		m = &nameToHashSize6
	default:
		return compute()
	}
	if v, ok := m.Load(name); ok {
		return v.(string)
	}
	h := compute()
	m.Store(name, h)
	return h
}

// Returns the node name for this server which is a hash of the server name.
func (s *Server) Node() string {
	s.mu.RLock()
	defer s.mu.RUnlock()
	if s.sys != nil {
		return s.sys.shash
	}
	return _EMPTY_
}

// This will setup our system wide tracking subs.
// For now we will setup one wildcard subscription to
// monitor all accounts for changes in number of connections.
// We can make this on a per account tracking basis if needed.
// Tradeoff is subscription and interest graph events vs connect and
// disconnect events, etc.
func (s *Server) initEventTracking() {
	if !s.EventsEnabled() {
		return
	}
	// Create a system hash which we use for other servers to target us specifically.
	s.sys.shash = getHash(s.info.Name)

	// This will be for all inbox responses.
	subject := fmt.Sprintf(inboxRespSubj, s.sys.shash, "*")
	if _, err := s.sysSubscribe(subject, s.inboxReply); err != nil {
		s.Errorf("Error setting up internal tracking: %v", err)
	}
	s.sys.inboxPre = subject
	// This is for remote updates for connection accounting.
	subject = fmt.Sprintf(accConnsEventSubjOld, "*")
	if _, err := s.sysSubscribe(subject, s.noInlineCallback(s.remoteConnsUpdate)); err != nil {
		s.Errorf("Error setting up internal tracking for %s: %v", subject, err)
	}
	// This will be for responses for account info that we send out.
	subject = fmt.Sprintf(connsRespSubj, s.info.ID)
	if _, err := s.sysSubscribe(subject, s.noInlineCallback(s.remoteConnsUpdate)); err != nil {
		s.Errorf("Error setting up internal tracking: %v", err)
	}
	// Listen for broad requests to respond with number of subscriptions for a given subject.
	if _, err := s.sysSubscribe(accNumSubsReqSubj, s.noInlineCallback(s.nsubsRequest)); err != nil {
		s.Errorf("Error setting up internal tracking: %v", err)
	}
	// Listen for statsz from others.
	subject = fmt.Sprintf(serverStatsSubj, "*")
	if _, err := s.sysSubscribe(subject, s.noInlineCallback(s.remoteServerUpdate)); err != nil {
		s.Errorf("Error setting up internal tracking: %v", err)
	}
	// Listen for all server shutdowns.
	subject = fmt.Sprintf(shutdownEventSubj, "*")
	if _, err := s.sysSubscribe(subject, s.noInlineCallback(s.remoteServerShutdown)); err != nil {
		s.Errorf("Error setting up internal tracking: %v", err)
	}
	// Listen for account claims updates.
	subscribeToUpdate := true
	if s.accResolver != nil {
		subscribeToUpdate = !s.accResolver.IsTrackingUpdate()
	}
	if subscribeToUpdate {
		for _, sub := range []string{accUpdateEventSubjOld, accUpdateEventSubjNew} {
			if _, err := s.sysSubscribe(fmt.Sprintf(sub, "*"), s.noInlineCallback(s.accountClaimUpdate)); err != nil {
				s.Errorf("Error setting up internal tracking: %v", err)
			}
		}
	}
	// Listen for ping messages that will be sent to all servers for statsz.
	// This subscription is kept for backwards compatibility. Got replaced by ...PING.STATZ from below
	if _, err := s.sysSubscribe(serverStatsPingReqSubj, s.noInlineCallback(s.statszReq)); err != nil {
		s.Errorf("Error setting up internal tracking: %v", err)
	}
<<<<<<< HEAD
	monSrvc := map[string]msgHandler{
		"IDZ":    s.idzReq,
=======
	monSrvc := map[string]sysMsgHandler{
>>>>>>> 2167f39c
		"STATSZ": s.statszReq,
		"VARZ": func(sub *subscription, c *client, _ *Account, subject, reply string, hdr, msg []byte) {
			optz := &VarzEventOptions{}
			s.zReq(c, reply, hdr, msg, &optz.EventFilterOptions, optz, func() (interface{}, error) { return s.Varz(&optz.VarzOptions) })
		},
		"SUBSZ": func(sub *subscription, c *client, _ *Account, subject, reply string, hdr, msg []byte) {
			optz := &SubszEventOptions{}
			s.zReq(c, reply, hdr, msg, &optz.EventFilterOptions, optz, func() (interface{}, error) { return s.Subsz(&optz.SubszOptions) })
		},
		"CONNZ": func(sub *subscription, c *client, _ *Account, subject, reply string, hdr, msg []byte) {
			optz := &ConnzEventOptions{}
			s.zReq(c, reply, hdr, msg, &optz.EventFilterOptions, optz, func() (interface{}, error) { return s.Connz(&optz.ConnzOptions) })
		},
		"ROUTEZ": func(sub *subscription, c *client, _ *Account, subject, reply string, hdr, msg []byte) {
			optz := &RoutezEventOptions{}
			s.zReq(c, reply, hdr, msg, &optz.EventFilterOptions, optz, func() (interface{}, error) { return s.Routez(&optz.RoutezOptions) })
		},
		"GATEWAYZ": func(sub *subscription, c *client, _ *Account, subject, reply string, hdr, msg []byte) {
			optz := &GatewayzEventOptions{}
			s.zReq(c, reply, hdr, msg, &optz.EventFilterOptions, optz, func() (interface{}, error) { return s.Gatewayz(&optz.GatewayzOptions) })
		},
		"LEAFZ": func(sub *subscription, c *client, _ *Account, subject, reply string, hdr, msg []byte) {
			optz := &LeafzEventOptions{}
			s.zReq(c, reply, hdr, msg, &optz.EventFilterOptions, optz, func() (interface{}, error) { return s.Leafz(&optz.LeafzOptions) })
		},
		"ACCOUNTZ": func(sub *subscription, c *client, _ *Account, subject, reply string, hdr, msg []byte) {
			optz := &AccountzEventOptions{}
			s.zReq(c, reply, hdr, msg, &optz.EventFilterOptions, optz, func() (interface{}, error) { return s.Accountz(&optz.AccountzOptions) })
		},
		"JSZ": func(sub *subscription, c *client, _ *Account, subject, reply string, hdr, msg []byte) {
			optz := &JszEventOptions{}
			s.zReq(c, reply, hdr, msg, &optz.EventFilterOptions, optz, func() (interface{}, error) { return s.Jsz(&optz.JSzOptions) })
		},
		"HEALTHZ": func(sub *subscription, c *client, _ *Account, subject, reply string, hdr, msg []byte) {
			optz := &HealthzEventOptions{}
			s.zReq(c, reply, hdr, msg, &optz.EventFilterOptions, optz, func() (interface{}, error) { return s.healthz(&optz.HealthzOptions), nil })
		},
		"PROFILEZ": func(sub *subscription, c *client, _ *Account, subject, reply string, msg []byte) {
			optz := &ProfilezEventOptions{}
			s.zReq(c, reply, msg, &optz.EventFilterOptions, optz, func() (interface{}, error) { return s.profilez(&optz.ProfilezOptions), nil })
		},
	}
	for name, req := range monSrvc {
		subject = fmt.Sprintf(serverDirectReqSubj, s.info.ID, name)
		if _, err := s.sysSubscribe(subject, s.noInlineCallback(req)); err != nil {
			s.Errorf("Error setting up internal tracking: %v", err)
		}
		subject = fmt.Sprintf(serverPingReqSubj, name)
		if _, err := s.sysSubscribe(subject, s.noInlineCallback(req)); err != nil {
			s.Errorf("Error setting up internal tracking: %v", err)
		}
	}
	extractAccount := func(c *client, subject string, msg []byte) (string, error) {
		if tk := strings.Split(subject, tsep); len(tk) != accReqTokens {
			return _EMPTY_, fmt.Errorf("subject %q is malformed", subject)
		} else {
			return tk[accReqAccIndex], nil
		}
	}
	monAccSrvc := map[string]sysMsgHandler{
		"SUBSZ": func(sub *subscription, c *client, _ *Account, subject, reply string, hdr, msg []byte) {
			optz := &SubszEventOptions{}
			s.zReq(c, reply, hdr, msg, &optz.EventFilterOptions, optz, func() (interface{}, error) {
				if acc, err := extractAccount(c, subject, msg); err != nil {
					return nil, err
				} else {
					optz.SubszOptions.Subscriptions = true
					optz.SubszOptions.Account = acc
					return s.Subsz(&optz.SubszOptions)
				}
			})
		},
		"CONNZ": func(sub *subscription, c *client, _ *Account, subject, reply string, hdr, msg []byte) {
			optz := &ConnzEventOptions{}
			s.zReq(c, reply, hdr, msg, &optz.EventFilterOptions, optz, func() (interface{}, error) {
				if acc, err := extractAccount(c, subject, msg); err != nil {
					return nil, err
				} else {
					optz.ConnzOptions.Account = acc
					return s.Connz(&optz.ConnzOptions)
				}
			})
		},
		"LEAFZ": func(sub *subscription, c *client, _ *Account, subject, reply string, hdr, msg []byte) {
			optz := &LeafzEventOptions{}
			s.zReq(c, reply, hdr, msg, &optz.EventFilterOptions, optz, func() (interface{}, error) {
				if acc, err := extractAccount(c, subject, msg); err != nil {
					return nil, err
				} else {
					optz.LeafzOptions.Account = acc
					return s.Leafz(&optz.LeafzOptions)
				}
			})
		},
		"JSZ": func(sub *subscription, c *client, _ *Account, subject, reply string, hdr, msg []byte) {
			optz := &JszEventOptions{}
			s.zReq(c, reply, hdr, msg, &optz.EventFilterOptions, optz, func() (interface{}, error) {
				if acc, err := extractAccount(c, subject, msg); err != nil {
					return nil, err
				} else {
					optz.Account = acc
					return s.JszAccount(&optz.JSzOptions)
				}
			})
		},
		"INFO": func(sub *subscription, c *client, _ *Account, subject, reply string, hdr, msg []byte) {
			optz := &AccInfoEventOptions{}
			s.zReq(c, reply, hdr, msg, &optz.EventFilterOptions, optz, func() (interface{}, error) {
				if acc, err := extractAccount(c, subject, msg); err != nil {
					return nil, err
				} else {
					return s.accountInfo(acc)
				}
			})
		},
		// STATZ is essentially a duplicate of CONNS with an envelope identical to the others.
		// For historical reasons CONNS is the odd one out.
		// STATZ is also less heavy weight than INFO
		"STATZ": func(sub *subscription, c *client, _ *Account, subject, reply string, hdr, msg []byte) {
			optz := &AccountStatzEventOptions{}
			s.zReq(c, reply, hdr, msg, &optz.EventFilterOptions, optz, func() (interface{}, error) {
				if acc, err := extractAccount(c, subject, msg); err != nil {
					return nil, err
				} else if acc == "PING" { // Filter PING subject. Happens for server as well. But wildcards are not used
					return nil, errSkipZreq
				} else {
					optz.Accounts = []string{acc}
					if stz, err := s.AccountStatz(&optz.AccountStatzOptions); err != nil {
						return nil, err
					} else if len(stz.Accounts) == 0 && !optz.IncludeUnused {
						return nil, errSkipZreq
					} else {
						return stz, nil
					}
				}
			})
		},
		"CONNS": s.connsRequest,
	}
	for name, req := range monAccSrvc {
		if _, err := s.sysSubscribe(fmt.Sprintf(accDirectReqSubj, "*", name), s.noInlineCallback(req)); err != nil {
			s.Errorf("Error setting up internal tracking: %v", err)
		}
	}

	// User info.
	// TODO(dlc) - Can be internal and not forwarded since bound server for the client connection
	// is only one that will answer. This breaks tests since we still forward on remote server connect.
	if _, err := s.sysSubscribe(fmt.Sprintf(userDirectReqSubj, "*"), s.userInfoReq); err != nil {
		s.Errorf("Error setting up internal tracking: %v", err)
	}

	// For now only the STATZ subject has an account specific ping equivalent.
	if _, err := s.sysSubscribe(fmt.Sprintf(accPingReqSubj, "STATZ"),
		s.noInlineCallback(func(sub *subscription, c *client, _ *Account, subject, reply string, hdr, msg []byte) {
			optz := &AccountStatzEventOptions{}
			s.zReq(c, reply, hdr, msg, &optz.EventFilterOptions, optz, func() (interface{}, error) {
				if stz, err := s.AccountStatz(&optz.AccountStatzOptions); err != nil {
					return nil, err
				} else if len(stz.Accounts) == 0 && !optz.IncludeUnused {
					return nil, errSkipZreq
				} else {
					return stz, nil
				}
			})
		})); err != nil {
		s.Errorf("Error setting up internal tracking: %v", err)
	}

	// Listen for updates when leaf nodes connect for a given account. This will
	// force any gateway connections to move to `modeInterestOnly`
	subject = fmt.Sprintf(leafNodeConnectEventSubj, "*")
	if _, err := s.sysSubscribe(subject, s.noInlineCallback(s.leafNodeConnected)); err != nil {
		s.Errorf("Error setting up internal tracking: %v", err)
	}
	// For tracking remote latency measurements.
	subject = fmt.Sprintf(remoteLatencyEventSubj, s.sys.shash)
	if _, err := s.sysSubscribe(subject, s.noInlineCallback(s.remoteLatencyUpdate)); err != nil {
		s.Errorf("Error setting up internal latency tracking: %v", err)
	}
	// This is for simple debugging of number of subscribers that exist in the system.
	if _, err := s.sysSubscribeInternal(accSubsSubj, s.noInlineCallback(s.debugSubscribers)); err != nil {
		s.Errorf("Error setting up internal debug service for subscribers: %v", err)
	}
}

// UserInfo returns basic information to a user about bound account and user permissions.
// For account information they will need to ping that separately, and this allows security
// controls on each subsystem if desired, e.g. account info, jetstream account info, etc.
type UserInfo struct {
	UserID      string        `json:"user"`
	Account     string        `json:"account"`
	Permissions *Permissions  `json:"permissions,omitempty"`
	Expires     time.Duration `json:"expires,omitempty"`
}

// Process a user info request.
func (s *Server) userInfoReq(sub *subscription, c *client, _ *Account, subject, reply string, msg []byte) {
	if !s.EventsEnabled() || reply == _EMPTY_ {
		return
	}

	response := &ServerAPIResponse{Server: &ServerInfo{}}

	ci, _, _, _, err := s.getRequestInfo(c, msg)
	if err != nil {
		response.Error = &ApiError{Code: http.StatusBadRequest}
		s.sendInternalResponse(reply, response)
		return
	}

	response.Data = &UserInfo{
		UserID:      ci.User,
		Account:     ci.Account,
		Permissions: c.publicPermissions(),
		Expires:     c.claimExpiration(),
	}
	s.sendInternalResponse(reply, response)
}

// register existing accounts with any system exports.
func (s *Server) registerSystemImportsForExisting() {
	var accounts []*Account

	s.mu.RLock()
	if s.sys == nil {
		s.mu.RUnlock()
		return
	}
	sacc := s.sys.account
	s.accounts.Range(func(k, v interface{}) bool {
		a := v.(*Account)
		if a != sacc {
			accounts = append(accounts, a)
		}
		return true
	})
	s.mu.RUnlock()

	for _, a := range accounts {
		s.registerSystemImports(a)
	}
}

// add all exports a system account will need
func (s *Server) addSystemAccountExports(sacc *Account) {
	if !s.EventsEnabled() {
		return
	}
	accConnzSubj := fmt.Sprintf(accDirectReqSubj, "*", "CONNZ")
	// prioritize not automatically added exports
	if !sacc.hasServiceExportMatching(accConnzSubj) {
		// pick export type that clamps importing account id into subject
		if err := sacc.addServiceExportWithResponseAndAccountPos(accConnzSubj, Streamed, nil, 4); err != nil {
			//if err := sacc.AddServiceExportWithResponse(accConnzSubj, Streamed, nil); err != nil {
			s.Errorf("Error adding system service export for %q: %v", accConnzSubj, err)
		}
	}
	// prioritize not automatically added exports
	accStatzSubj := fmt.Sprintf(accDirectReqSubj, "*", "STATZ")
	if !sacc.hasServiceExportMatching(accStatzSubj) {
		// pick export type that clamps importing account id into subject
		if err := sacc.addServiceExportWithResponseAndAccountPos(accStatzSubj, Streamed, nil, 4); err != nil {
			s.Errorf("Error adding system service export for %q: %v", accStatzSubj, err)
		}
	}
	// FIXME(dlc) - Old experiment, Remove?
	if !sacc.hasServiceExportMatching(accSubsSubj) {
		if err := sacc.AddServiceExport(accSubsSubj, nil); err != nil {
			s.Errorf("Error adding system service export for %q: %v", accSubsSubj, err)
		}
	}

	// User info export.
	userInfoSubj := fmt.Sprintf(userDirectReqSubj, "*")
	if !sacc.hasServiceExportMatching(userInfoSubj) {
		if err := sacc.AddServiceExport(userInfoSubj, nil); err != nil {
			s.Errorf("Error adding system service export for %q: %v", userInfoSubj, err)
		}
		mappedSubj := fmt.Sprintf(userDirectReqSubj, sacc.GetName())
		if err := sacc.AddServiceImport(sacc, userDirectInfoSubj, mappedSubj); err != nil {
			s.Errorf("Error setting up system service import %s: %v", mappedSubj, err)
		}
		// Make sure to share details.
		sacc.setServiceImportSharing(sacc, mappedSubj, false, true)
	}

	// Register any accounts that existed prior.
	s.registerSystemImportsForExisting()

	// in case of a mixed mode setup, enable js exports anyway
	if s.JetStreamEnabled() || !s.standAloneMode() {
		s.checkJetStreamExports()
	}
}

// accountClaimUpdate will receive claim updates for accounts.
func (s *Server) accountClaimUpdate(sub *subscription, c *client, _ *Account, subject, resp string, hdr, msg []byte) {
	if !s.EventsEnabled() {
		return
	}
	var pubKey string
	toks := strings.Split(subject, tsep)
	if len(toks) == accUpdateTokensNew {
		pubKey = toks[accReqAccIndex]
	} else if len(toks) == accUpdateTokensOld {
		pubKey = toks[accUpdateAccIdxOld]
	} else {
		s.Debugf("Received account claims update on bad subject %q", subject)
		return
	}
	if len(msg) == 0 {
		err := errors.New("request body is empty")
		respondToUpdate(s, resp, pubKey, "jwt update error", err)
	} else if claim, err := jwt.DecodeAccountClaims(string(msg)); err != nil {
		respondToUpdate(s, resp, pubKey, "jwt update resulted in error", err)
	} else if claim.Subject != pubKey {
		err := errors.New("subject does not match jwt content")
		respondToUpdate(s, resp, pubKey, "jwt update resulted in error", err)
	} else if v, ok := s.accounts.Load(pubKey); !ok {
		respondToUpdate(s, resp, pubKey, "jwt update skipped", nil)
	} else if err := s.updateAccountWithClaimJWT(v.(*Account), string(msg)); err != nil {
		respondToUpdate(s, resp, pubKey, "jwt update resulted in error", err)
	} else {
		respondToUpdate(s, resp, pubKey, "jwt updated", nil)
	}
}

// processRemoteServerShutdown will update any affected accounts.
// Will update the remote count for clients.
// Lock assume held.
func (s *Server) processRemoteServerShutdown(sid string) {
	s.accounts.Range(func(k, v interface{}) bool {
		v.(*Account).removeRemoteServer(sid)
		return true
	})
	// Update any state in nodeInfo.
	s.nodeToInfo.Range(func(k, v interface{}) bool {
		ni := v.(nodeInfo)
		if ni.id == sid {
			ni.offline = true
			s.nodeToInfo.Store(k, ni)
			return false
		}
		return true
	})
	delete(s.sys.servers, sid)
}

func (s *Server) sameDomain(domain string) bool {
	return domain == _EMPTY_ || s.info.Domain == _EMPTY_ || domain == s.info.Domain
}

// remoteServerShutdownEvent is called when we get an event from another server shutting down.
func (s *Server) remoteServerShutdown(sub *subscription, c *client, _ *Account, subject, reply string, hdr, msg []byte) {
	s.mu.Lock()
	defer s.mu.Unlock()
	if !s.eventsEnabled() {
		return
	}
	toks := strings.Split(subject, tsep)
	if len(toks) < shutdownEventTokens {
		s.Debugf("Received remote server shutdown on bad subject %q", subject)
		return
	}

	if len(msg) == 0 {
		s.Errorf("Remote server sent invalid (empty) shutdown message to %q", subject)
		return
	}

	// We have an optional serverInfo here, remove from nodeToX lookups.
	var si ServerInfo
	if err := json.Unmarshal(msg, &si); err != nil {
		s.Debugf("Received bad server info for remote server shutdown")
		return
	}

	// JetStream node updates if applicable.
	node := getHash(si.Name)
	if v, ok := s.nodeToInfo.Load(node); ok && v != nil {
		ni := v.(nodeInfo)
		ni.offline = true
		s.nodeToInfo.Store(node, ni)
	}

	sid := toks[serverSubjectIndex]
	if su := s.sys.servers[sid]; su != nil {
		s.processRemoteServerShutdown(sid)
	}
}

// remoteServerUpdate listens for statsz updates from other servers.
func (s *Server) remoteServerUpdate(sub *subscription, c *client, _ *Account, subject, reply string, hdr, msg []byte) {
	var ssm ServerStatsMsg
	if len(msg) == 0 {
		s.Debugf("Received empty server info for remote server update")
		return
	} else if err := json.Unmarshal(msg, &ssm); err != nil {
		s.Debugf("Received bad server info for remote server update")
		return
	}
	si := ssm.Server

	// JetStream node updates.
	if !s.sameDomain(si.Domain) {
		return
	}

	var cfg *JetStreamConfig
	var stats *JetStreamStats

	if ssm.Stats.JetStream != nil {
		cfg = ssm.Stats.JetStream.Config
		stats = ssm.Stats.JetStream.Stats
	}

	node := getHash(si.Name)
	s.nodeToInfo.Store(node, nodeInfo{
		si.Name,
		si.Version,
		si.Cluster,
		si.Domain,
		si.ID,
		si.Tags,
		cfg,
		stats,
		false, si.JetStream,
	})
	s.mu.Lock()
	if s.running && s.eventsEnabled() && ssm.Server.ID != s.info.ID {
		s.updateRemoteServer(&si)
	}
	s.mu.Unlock()
}

// updateRemoteServer is called when we have an update from a remote server.
// This allows us to track remote servers, respond to shutdown messages properly,
// make sure that messages are ordered, and allow us to prune dead servers.
// Lock should be held upon entry.
func (s *Server) updateRemoteServer(si *ServerInfo) {
	su := s.sys.servers[si.ID]
	if su == nil {
		s.sys.servers[si.ID] = &serverUpdate{si.Seq, time.Now()}
		s.processNewServer(si)
	} else {
		// Should always be going up.
		if si.Seq <= su.seq {
			s.Errorf("Received out of order remote server update from: %q", si.ID)
			return
		}
		su.seq = si.Seq
		su.ltime = time.Now()
	}
}

// processNewServer will hold any logic we want to use when we discover a new server.
// Lock should be held upon entry.
func (s *Server) processNewServer(si *ServerInfo) {
	// Right now we only check if we have leafnode servers and if so send another
	// connect update to make sure they switch this account to interest only mode.
	s.ensureGWsInterestOnlyForLeafNodes()

	// Add to our nodeToName
	if s.sameDomain(si.Domain) {
		node := getHash(si.Name)
		// Only update if non-existent
		if _, ok := s.nodeToInfo.Load(node); !ok {
			s.nodeToInfo.Store(node, nodeInfo{si.Name, si.Version, si.Cluster, si.Domain, si.ID, si.Tags, nil, nil, false, si.JetStream})
		}
	}
	// Announce ourselves..
	s.sendStatsz(fmt.Sprintf(serverStatsSubj, s.info.ID))
}

// If GW is enabled on this server and there are any leaf node connections,
// this function will send a LeafNode connect system event to the super cluster
// to ensure that the GWs are in interest-only mode for this account.
// Lock should be held upon entry.
// TODO(dlc) - this will cause this account to be loaded on all servers. Need a better
// way with GW2.
func (s *Server) ensureGWsInterestOnlyForLeafNodes() {
	if !s.gateway.enabled || len(s.leafs) == 0 {
		return
	}
	sent := make(map[*Account]bool, len(s.leafs))
	for _, c := range s.leafs {
		if !sent[c.acc] {
			s.sendLeafNodeConnectMsg(c.acc.Name)
			sent[c.acc] = true
		}
	}
}

// shutdownEventing will clean up all eventing state.
func (s *Server) shutdownEventing() {
	if !s.eventsRunning() {
		return
	}

	s.mu.Lock()
	clearTimer(&s.sys.sweeper)
	clearTimer(&s.sys.stmr)
	sys := s.sys
	s.mu.Unlock()

	// We will queue up a shutdown event and wait for the
	// internal send loop to exit.
	s.sendShutdownEvent()
	sys.wg.Wait()
	close(sys.resetCh)

	s.mu.Lock()
	defer s.mu.Unlock()

	// Whip through all accounts.
	s.accounts.Range(func(k, v interface{}) bool {
		v.(*Account).clearEventing()
		return true
	})
	// Turn everything off here.
	s.sys = nil
}

// Request for our local connection count.
func (s *Server) connsRequest(sub *subscription, c *client, _ *Account, subject, reply string, hdr, msg []byte) {
	if !s.eventsRunning() {
		return
	}
	tk := strings.Split(subject, tsep)
	if len(tk) != accReqTokens {
		s.sys.client.Errorf("Bad subject account connections request message")
		return
	}
	a := tk[accReqAccIndex]
	m := accNumConnsReq{Account: a}
	if len(msg) > 0 {
		if err := json.Unmarshal(msg, &m); err != nil {
			s.sys.client.Errorf("Error unmarshalling account connections request message: %v", err)
			return
		}
	}
	if m.Account != a {
		s.sys.client.Errorf("Error unmarshalled account does not match subject")
		return
	}
	// Here we really only want to lookup the account if its local. We do not want to fetch this
	// account if we have no interest in it.
	var acc *Account
	if v, ok := s.accounts.Load(m.Account); ok {
		acc = v.(*Account)
	}
	if acc == nil {
		return
	}
	// We know this is a local connection.
	if nlc := acc.NumLocalConnections(); nlc > 0 {
		s.mu.Lock()
		s.sendAccConnsUpdate(acc, reply)
		s.mu.Unlock()
	}
}

// leafNodeConnected is an event we will receive when a leaf node for a given account connects.
func (s *Server) leafNodeConnected(sub *subscription, _ *client, _ *Account, subject, reply string, hdr, msg []byte) {
	m := accNumConnsReq{}
	if err := json.Unmarshal(msg, &m); err != nil {
		s.sys.client.Errorf("Error unmarshalling account connections request message: %v", err)
		return
	}

	s.mu.RLock()
	na := m.Account == _EMPTY_ || !s.eventsEnabled() || !s.gateway.enabled
	s.mu.RUnlock()

	if na {
		return
	}

	if acc, _ := s.lookupAccount(m.Account); acc != nil {
		s.switchAccountToInterestMode(acc.Name)
	}
}

// Common filter options for system requests STATSZ VARZ SUBSZ CONNZ ROUTEZ GATEWAYZ LEAFZ
type EventFilterOptions struct {
	Name    string   `json:"server_name,omitempty"` // filter by server name
	Cluster string   `json:"cluster,omitempty"`     // filter by cluster name
	Host    string   `json:"host,omitempty"`        // filter by host name
	Tags    []string `json:"tags,omitempty"`        // filter by tags (must match all tags)
	Domain  string   `json:"domain,omitempty"`      // filter by JS domain
}

// StatszEventOptions are options passed to Statsz
type StatszEventOptions struct {
	// No actual options yet
	EventFilterOptions
}

// Options for account Info
type AccInfoEventOptions struct {
	// No actual options yet
	EventFilterOptions
}

// In the context of system events, ConnzEventOptions are options passed to Connz
type ConnzEventOptions struct {
	ConnzOptions
	EventFilterOptions
}

// In the context of system events, RoutezEventOptions are options passed to Routez
type RoutezEventOptions struct {
	RoutezOptions
	EventFilterOptions
}

// In the context of system events, SubzEventOptions are options passed to Subz
type SubszEventOptions struct {
	SubszOptions
	EventFilterOptions
}

// In the context of system events, VarzEventOptions are options passed to Varz
type VarzEventOptions struct {
	VarzOptions
	EventFilterOptions
}

// In the context of system events, GatewayzEventOptions are options passed to Gatewayz
type GatewayzEventOptions struct {
	GatewayzOptions
	EventFilterOptions
}

// In the context of system events, LeafzEventOptions are options passed to Leafz
type LeafzEventOptions struct {
	LeafzOptions
	EventFilterOptions
}

// In the context of system events, AccountzEventOptions are options passed to Accountz
type AccountzEventOptions struct {
	AccountzOptions
	EventFilterOptions
}

// In the context of system events, AccountzEventOptions are options passed to Accountz
type AccountStatzEventOptions struct {
	AccountStatzOptions
	EventFilterOptions
}

// In the context of system events, JszEventOptions are options passed to Jsz
type JszEventOptions struct {
	JSzOptions
	EventFilterOptions
}

// In the context of system events, HealthzEventOptions are options passed to Healthz
type HealthzEventOptions struct {
	HealthzOptions
	EventFilterOptions
}

// In the context of system events, ProfilezEventOptions are options passed to Profilez
type ProfilezEventOptions struct {
	ProfilezOptions
	EventFilterOptions
}

// returns true if the request does NOT apply to this server and can be ignored.
// DO NOT hold the server lock when
func (s *Server) filterRequest(fOpts *EventFilterOptions) bool {
	if fOpts.Name != _EMPTY_ && !strings.Contains(s.info.Name, fOpts.Name) {
		return true
	}
	if fOpts.Host != _EMPTY_ && !strings.Contains(s.info.Host, fOpts.Host) {
		return true
	}
	if fOpts.Cluster != _EMPTY_ {
		if !strings.Contains(s.ClusterName(), fOpts.Cluster) {
			return true
		}
	}
	if len(fOpts.Tags) > 0 {
		opts := s.getOpts()
		for _, t := range fOpts.Tags {
			if !opts.Tags.Contains(t) {
				return true
			}
		}
	}
	if fOpts.Domain != _EMPTY_ && s.getOpts().JetStreamDomain != fOpts.Domain {
		return true
	}
	return false
}

// Encoding support (compression)
type compressionType int8

const (
	noCompression = compressionType(iota)
	gzipCompression
	snappyCompression
	unsupportedCompression
)

// ServerAPIResponse is the response type for the server API like varz, connz etc.
type ServerAPIResponse struct {
	Server *ServerInfo `json:"server"`
	Data   interface{} `json:"data,omitempty"`
	Error  *ApiError   `json:"error,omitempty"`

	// Private to indicate compression if any.
	compress compressionType
}

// Specialized response types for unmarshalling.

// ServerAPIConnzResponse is the response type connz
type ServerAPIConnzResponse struct {
	Server *ServerInfo `json:"server"`
	Data   *Connz      `json:"data,omitempty"`
	Error  *ApiError   `json:"error,omitempty"`
}

// statszReq is a request for us to respond with current statsz.
func (s *Server) statszReq(sub *subscription, c *client, _ *Account, subject, reply string, hdr, msg []byte) {
	if !s.EventsEnabled() {
		return
	}

	// No reply is a signal that we should use our normal broadcast subject.
	if reply == _EMPTY_ {
		reply = fmt.Sprintf(serverStatsSubj, s.info.ID)
	}

	opts := StatszEventOptions{}
	if len(msg) != 0 {
		if err := json.Unmarshal(msg, &opts); err != nil {
			response := &ServerAPIResponse{
				Server: &ServerInfo{},
				Error:  &ApiError{Code: http.StatusBadRequest, Description: err.Error()},
			}
			s.sendInternalMsgLocked(reply, _EMPTY_, response.Server, response)
			return
		} else if ignore := s.filterRequest(&opts.EventFilterOptions); ignore {
			return
		}
	}
	s.mu.Lock()
	s.sendStatsz(reply)
	s.mu.Unlock()
}

// idzReq is for a request for basic static server info.
// Try to not hold the write lock or dynamically create data.
func (s *Server) idzReq(sub *subscription, c *client, _ *Account, subject, reply string, rmsg []byte) {
	s.mu.RLock()
	defer s.mu.RUnlock()
	id := &ServerID{
		Name: s.info.Name,
		Host: s.info.Host,
		ID:   s.info.ID,
	}
	s.sendInternalMsg(reply, _EMPTY_, nil, &id)
}

var errSkipZreq = errors.New("filtered response")

const (
	acceptEncodingHeader  = "Accept-Encoding"
	contentEncodingHeader = "Content-Encoding"
)

// This is not as formal as it could be. We see if anything has s2 or snappy first, then gzip.
func getAcceptEncoding(hdr []byte) compressionType {
	ae := strings.ToLower(string(getHeader(acceptEncodingHeader, hdr)))
	if ae == _EMPTY_ {
		return noCompression
	}
	if strings.Contains(ae, "snappy") || strings.Contains(ae, "s2") {
		return snappyCompression
	}
	if strings.Contains(ae, "gzip") {
		return gzipCompression
	}
	return unsupportedCompression
}

func (s *Server) zReq(c *client, reply string, hdr, msg []byte, fOpts *EventFilterOptions, optz interface{}, respf func() (interface{}, error)) {
	if !s.EventsEnabled() || reply == _EMPTY_ {
		return
	}
	response := &ServerAPIResponse{Server: &ServerInfo{}}
	var err error
	status := 0
	if len(msg) != 0 {
		if err = json.Unmarshal(msg, optz); err != nil {
			status = http.StatusBadRequest // status is only included on error, so record how far execution got
		} else if s.filterRequest(fOpts) {
			return
		}
	}
	if err == nil {
		response.Data, err = respf()
		if errors.Is(err, errSkipZreq) {
			return
		} else if err != nil {
			status = http.StatusInternalServerError
		}
	}
	if err != nil {
		response.Error = &ApiError{Code: status, Description: err.Error()}
	} else if len(hdr) > 0 {
		response.compress = getAcceptEncoding(hdr)
	}
	s.sendInternalResponse(reply, response)
}

// remoteConnsUpdate gets called when we receive a remote update from another server.
func (s *Server) remoteConnsUpdate(sub *subscription, c *client, _ *Account, subject, reply string, hdr, msg []byte) {
	if !s.eventsRunning() {
		return
	}
	var m AccountNumConns
	if len(msg) == 0 {
		s.sys.client.Errorf("No message body provided")
		return
	} else if err := json.Unmarshal(msg, &m); err != nil {
		s.sys.client.Errorf("Error unmarshalling account connection event message: %v", err)
		return
	}

	// See if we have the account registered, if not drop it.
	// Make sure this does not force us to load this account here.
	var acc *Account
	if v, ok := s.accounts.Load(m.Account); ok {
		acc = v.(*Account)
	}
	// Silently ignore these if we do not have local interest in the account.
	if acc == nil {
		return
	}

	s.mu.Lock()

	// check again here if we have been shutdown.
	if !s.running || !s.eventsEnabled() {
		s.mu.Unlock()
		return
	}
	// Double check that this is not us, should never happen, so error if it does.
	if m.Server.ID == s.info.ID {
		s.sys.client.Errorf("Processing our own account connection event message: ignored")
		s.mu.Unlock()
		return
	}
	// If we are here we have interest in tracking this account. Update our accounting.
	clients := acc.updateRemoteServer(&m)
	s.updateRemoteServer(&m.Server)
	s.mu.Unlock()
	// Need to close clients outside of server lock
	for _, c := range clients {
		c.maxAccountConnExceeded()
	}
}

// This will import any system level exports.
func (s *Server) registerSystemImports(a *Account) {
	if a == nil || !s.EventsEnabled() {
		return
	}
	sacc := s.SystemAccount()
	if sacc == nil {
		return
	}
	// FIXME(dlc) - make a shared list between sys exports etc.

	importSrvc := func(subj, mappedSubj string) {
		if !a.serviceImportExists(subj) {
			if err := a.addServiceImportWithClaim(sacc, subj, mappedSubj, nil, true); err != nil {
				s.Errorf("Error setting up system service import %s -> %s for account: %v",
					subj, mappedSubj, err)
			}
		}
	}
	// Add in this to the account in 2 places.
	// "$SYS.REQ.SERVER.PING.CONNZ" and "$SYS.REQ.ACCOUNT.PING.CONNZ"
	mappedConnzSubj := fmt.Sprintf(accDirectReqSubj, a.Name, "CONNZ")
	importSrvc(fmt.Sprintf(accPingReqSubj, "CONNZ"), mappedConnzSubj)
	importSrvc(fmt.Sprintf(serverPingReqSubj, "CONNZ"), mappedConnzSubj)
	importSrvc(fmt.Sprintf(accPingReqSubj, "STATZ"), fmt.Sprintf(accDirectReqSubj, a.Name, "STATZ"))

	// This is for user's looking up their own info.
	mappedSubject := fmt.Sprintf(userDirectReqSubj, a.Name)
	importSrvc(userDirectInfoSubj, mappedSubject)
	// Make sure to share details.
	a.setServiceImportSharing(sacc, mappedSubject, false, true)
}

// Setup tracking for this account. This allows us to track global account activity.
// Lock should be held on entry.
func (s *Server) enableAccountTracking(a *Account) {
	if a == nil || !s.eventsEnabled() {
		return
	}

	// TODO(ik): Generate payload although message may not be sent.
	// May need to ensure we do so only if there is a known interest.
	// This can get complicated with gateways.

	subj := fmt.Sprintf(accDirectReqSubj, a.Name, "CONNS")
	reply := fmt.Sprintf(connsRespSubj, s.info.ID)
	m := accNumConnsReq{Account: a.Name}
	s.sendInternalMsg(subj, reply, &m.Server, &m)
}

// Event on leaf node connect.
// Lock should NOT be held on entry.
func (s *Server) sendLeafNodeConnect(a *Account) {
	s.mu.Lock()
	// If we are not in operator mode, or do not have any gateways defined, this should also be a no-op.
	if a == nil || !s.eventsEnabled() || !s.gateway.enabled {
		s.mu.Unlock()
		return
	}
	s.sendLeafNodeConnectMsg(a.Name)
	s.mu.Unlock()

	s.switchAccountToInterestMode(a.Name)
}

// Send the leafnode connect message.
// Lock should be held.
func (s *Server) sendLeafNodeConnectMsg(accName string) {
	subj := fmt.Sprintf(leafNodeConnectEventSubj, accName)
	m := accNumConnsReq{Account: accName}
	s.sendInternalMsg(subj, _EMPTY_, &m.Server, &m)
}

// sendAccConnsUpdate is called to send out our information on the
// account's local connections.
// Lock should be held on entry.
func (s *Server) sendAccConnsUpdate(a *Account, subj ...string) {
	if !s.eventsEnabled() || a == nil {
		return
	}
	sendQ := s.sys.sendq
	if sendQ == nil {
		return
	}
	// Build event with account name and number of local clients and leafnodes.
	eid := s.nextEventID()
	a.mu.Lock()
	stat := a.statz()
	m := AccountNumConns{
		TypedEvent: TypedEvent{
			Type: AccountNumConnsMsgType,
			ID:   eid,
			Time: time.Now().UTC(),
		},
		AccountStat: *stat,
	}
	// Set timer to fire again unless we are at zero.
	if m.TotalConns == 0 {
		clearTimer(&a.ctmr)
	} else {
		// Check to see if we have an HB running and update.
		if a.ctmr == nil {
			a.ctmr = time.AfterFunc(eventsHBInterval, func() { s.accConnsUpdate(a) })
		} else {
			a.ctmr.Reset(eventsHBInterval)
		}
	}
	for _, sub := range subj {
		msg := newPubMsg(nil, sub, _EMPTY_, &m.Server, nil, &m, noCompression, false, false)
		sendQ.push(msg)
	}
	a.mu.Unlock()
}

// Lock shoulc be held on entry
func (a *Account) statz() *AccountStat {
	localConns := a.numLocalConnections()
	leafConns := a.numLocalLeafNodes()
	return &AccountStat{
		Account:    a.Name,
		Conns:      localConns,
		LeafNodes:  leafConns,
		TotalConns: localConns + leafConns,
		NumSubs:    a.sl.Count(),
		Received: DataStats{
			Msgs:  atomic.LoadInt64(&a.inMsgs),
			Bytes: atomic.LoadInt64(&a.inBytes)},
		Sent: DataStats{
			Msgs:  atomic.LoadInt64(&a.outMsgs),
			Bytes: atomic.LoadInt64(&a.outBytes)},
		SlowConsumers: atomic.LoadInt64(&a.slowConsumers),
	}
}

// accConnsUpdate is called whenever there is a change to the account's
// number of active connections, or during a heartbeat.
// We will not send for $G.
func (s *Server) accConnsUpdate(a *Account) {
	s.mu.Lock()
	defer s.mu.Unlock()
	if !s.eventsEnabled() || a == nil || a == s.gacc {
		return
	}
	s.sendAccConnsUpdate(a, fmt.Sprintf(accConnsEventSubjOld, a.Name), fmt.Sprintf(accConnsEventSubjNew, a.Name))
}

// server lock should be held
func (s *Server) nextEventID() string {
	return s.eventIds.Next()
}

// accountConnectEvent will send an account client connect event if there is interest.
// This is a billing event.
func (s *Server) accountConnectEvent(c *client) {
	s.mu.Lock()
	if !s.eventsEnabled() {
		s.mu.Unlock()
		return
	}
	gacc := s.gacc
	eid := s.nextEventID()
	s.mu.Unlock()

	c.mu.Lock()
	// Ignore global account activity
	if c.acc == nil || c.acc == gacc {
		c.mu.Unlock()
		return
	}

	m := ConnectEventMsg{
		TypedEvent: TypedEvent{
			Type: ConnectEventMsgType,
			ID:   eid,
			Time: time.Now().UTC(),
		},
		Client: ClientInfo{
			Start:      &c.start,
			Host:       c.host,
			ID:         c.cid,
			Account:    accForClient(c),
			User:       c.getRawAuthUser(),
			Name:       c.opts.Name,
			Lang:       c.opts.Lang,
			Version:    c.opts.Version,
			Jwt:        c.opts.JWT,
			IssuerKey:  issuerForClient(c),
			Tags:       c.tags,
			NameTag:    c.nameTag,
			Kind:       c.kindString(),
			ClientType: c.clientTypeString(),
			MQTTClient: c.getMQTTClientID(),
		},
	}
	c.mu.Unlock()

	subj := fmt.Sprintf(connectEventSubj, c.acc.Name)
	s.sendInternalMsgLocked(subj, _EMPTY_, &m.Server, &m)
}

// accountDisconnectEvent will send an account client disconnect event if there is interest.
// This is a billing event.
func (s *Server) accountDisconnectEvent(c *client, now time.Time, reason string) {
	s.mu.Lock()
	if !s.eventsEnabled() {
		s.mu.Unlock()
		return
	}
	gacc := s.gacc
	eid := s.nextEventID()
	s.mu.Unlock()

	c.mu.Lock()

	// Ignore global account activity
	if c.acc == nil || c.acc == gacc {
		c.mu.Unlock()
		return
	}

	m := DisconnectEventMsg{
		TypedEvent: TypedEvent{
			Type: DisconnectEventMsgType,
			ID:   eid,
			Time: now,
		},
		Client: ClientInfo{
			Start:      &c.start,
			Stop:       &now,
			Host:       c.host,
			ID:         c.cid,
			Account:    accForClient(c),
			User:       c.getRawAuthUser(),
			Name:       c.opts.Name,
			Lang:       c.opts.Lang,
			Version:    c.opts.Version,
			RTT:        c.getRTT(),
			Jwt:        c.opts.JWT,
			IssuerKey:  issuerForClient(c),
			Tags:       c.tags,
			NameTag:    c.nameTag,
			Kind:       c.kindString(),
			ClientType: c.clientTypeString(),
			MQTTClient: c.getMQTTClientID(),
		},
		Sent: DataStats{
			Msgs:  atomic.LoadInt64(&c.inMsgs),
			Bytes: atomic.LoadInt64(&c.inBytes),
		},
		Received: DataStats{
			Msgs:  c.outMsgs,
			Bytes: c.outBytes,
		},
		Reason: reason,
	}
	accName := c.acc.Name
	c.mu.Unlock()

	subj := fmt.Sprintf(disconnectEventSubj, accName)
	s.sendInternalMsgLocked(subj, _EMPTY_, &m.Server, &m)
}

// This is the system level event sent to the system account for operators.
func (s *Server) sendAuthErrorEvent(c *client) {
	s.mu.Lock()
	if !s.eventsEnabled() {
		s.mu.Unlock()
		return
	}
	eid := s.nextEventID()
	s.mu.Unlock()

	now := time.Now().UTC()
	c.mu.Lock()
	m := DisconnectEventMsg{
		TypedEvent: TypedEvent{
			Type: DisconnectEventMsgType,
			ID:   eid,
			Time: now,
		},
		Client: ClientInfo{
			Start:      &c.start,
			Stop:       &now,
			Host:       c.host,
			ID:         c.cid,
			Account:    accForClient(c),
			User:       c.getRawAuthUser(),
			Name:       c.opts.Name,
			Lang:       c.opts.Lang,
			Version:    c.opts.Version,
			RTT:        c.getRTT(),
			Jwt:        c.opts.JWT,
			IssuerKey:  issuerForClient(c),
			Tags:       c.tags,
			NameTag:    c.nameTag,
			Kind:       c.kindString(),
			ClientType: c.clientTypeString(),
			MQTTClient: c.getMQTTClientID(),
		},
		Sent: DataStats{
			Msgs:  c.inMsgs,
			Bytes: c.inBytes,
		},
		Received: DataStats{
			Msgs:  c.outMsgs,
			Bytes: c.outBytes,
		},
		Reason: AuthenticationViolation.String(),
	}
	c.mu.Unlock()

	s.mu.Lock()
	subj := fmt.Sprintf(authErrorEventSubj, s.info.ID)
	s.sendInternalMsg(subj, _EMPTY_, &m.Server, &m)
	s.mu.Unlock()
}

// This is the account level event sent to the origin account for account owners.
func (s *Server) sendAccountAuthErrorEvent(c *client, acc *Account, reason string) {
	if acc == nil {
		return
	}
	s.mu.Lock()
	if !s.eventsEnabled() {
		s.mu.Unlock()
		return
	}
	eid := s.nextEventID()
	s.mu.Unlock()

	now := time.Now().UTC()
	c.mu.Lock()
	m := DisconnectEventMsg{
		TypedEvent: TypedEvent{
			Type: DisconnectEventMsgType,
			ID:   eid,
			Time: now,
		},
		Client: ClientInfo{
			Start:      &c.start,
			Stop:       &now,
			Host:       c.host,
			ID:         c.cid,
			Account:    acc.Name,
			User:       c.getRawAuthUser(),
			Name:       c.opts.Name,
			Lang:       c.opts.Lang,
			Version:    c.opts.Version,
			RTT:        c.getRTT(),
			Jwt:        c.opts.JWT,
			IssuerKey:  issuerForClient(c),
			Tags:       c.tags,
			NameTag:    c.nameTag,
			Kind:       c.kindString(),
			ClientType: c.clientTypeString(),
			MQTTClient: c.getMQTTClientID(),
		},
		Sent: DataStats{
			Msgs:  c.inMsgs,
			Bytes: c.inBytes,
		},
		Received: DataStats{
			Msgs:  c.outMsgs,
			Bytes: c.outBytes,
		},
		Reason: reason,
	}
	c.mu.Unlock()

	s.sendInternalAccountSysMsg(acc, authErrorAccountEventSubj, &m.Server, &m)
}

// Internal message callback.
// If the msg is needed past the callback it is required to be copied.
// rmsg contains header and the message. use client.msgParts(rmsg) to split them apart
type msgHandler func(sub *subscription, client *client, acc *Account, subject, reply string, rmsg []byte)

// Create a wrapped callback handler for the subscription that will move it to an
// internal recvQ for processing not inline with routes etc.
func (s *Server) noInlineCallback(cb sysMsgHandler) msgHandler {
	s.mu.RLock()
	if !s.eventsEnabled() {
		s.mu.RUnlock()
		return nil
	}
	// Capture here for direct reference to avoid any unnecessary blocking inline with routes, gateways etc.
	recvq := s.sys.recvq
	s.mu.RUnlock()

	return func(sub *subscription, c *client, acc *Account, subj, rply string, rmsg []byte) {
		// Need to copy and split here.
		hdr, msg := c.msgParts(rmsg)
		recvq.push(&inSysMsg{sub, c, acc, subj, rply, copyBytes(hdr), copyBytes(msg), cb})
	}
}

// Create an internal subscription. sysSubscribeQ for queue groups.
func (s *Server) sysSubscribe(subject string, cb msgHandler) (*subscription, error) {
	return s.systemSubscribe(subject, _EMPTY_, false, nil, cb)
}

// Create an internal subscription with queue
func (s *Server) sysSubscribeQ(subject, queue string, cb msgHandler) (*subscription, error) {
	return s.systemSubscribe(subject, queue, false, nil, cb)
}

// Create an internal subscription but do not forward interest.
func (s *Server) sysSubscribeInternal(subject string, cb msgHandler) (*subscription, error) {
	return s.systemSubscribe(subject, _EMPTY_, true, nil, cb)
}

func (s *Server) systemSubscribe(subject, queue string, internalOnly bool, c *client, cb msgHandler) (*subscription, error) {
	s.mu.Lock()
	if !s.eventsEnabled() {
		s.mu.Unlock()
		return nil, ErrNoSysAccount
	}
	if cb == nil {
		s.mu.Unlock()
		return nil, fmt.Errorf("undefined message handler")
	}
	if c == nil {
		c = s.sys.client
	}
	trace := c.trace
	s.sys.sid++
	sid := strconv.Itoa(s.sys.sid)
	s.mu.Unlock()

	// Now create the subscription
	if trace {
		c.traceInOp("SUB", []byte(subject+" "+queue+" "+sid))
	}

	var q []byte
	if queue != _EMPTY_ {
		q = []byte(queue)
	}

	// Now create the subscription
	return c.processSub([]byte(subject), q, []byte(sid), cb, internalOnly)
}

func (s *Server) sysUnsubscribe(sub *subscription) {
	if sub == nil {
		return
	}
	s.mu.RLock()
	if !s.eventsEnabled() {
		s.mu.RUnlock()
		return
	}
	c := sub.client
	s.mu.RUnlock()

	if c != nil {
		c.processUnsub(sub.sid)
	}
}

// This will generate the tracking subject for remote latency from the response subject.
func remoteLatencySubjectForResponse(subject []byte) string {
	if !isTrackedReply(subject) {
		return ""
	}
	toks := bytes.Split(subject, []byte(tsep))
	// FIXME(dlc) - Sprintf may become a performance concern at some point.
	return fmt.Sprintf(remoteLatencyEventSubj, toks[len(toks)-2])
}

// remoteLatencyUpdate is used to track remote latency measurements for tracking on exported services.
func (s *Server) remoteLatencyUpdate(sub *subscription, _ *client, _ *Account, subject, _ string, hdr, msg []byte) {
	if !s.eventsRunning() {
		return
	}
	rl := remoteLatency{}
	if err := json.Unmarshal(msg, &rl); err != nil {
		s.Errorf("Error unmarshalling remote latency measurement: %v", err)
		return
	}
	// Now we need to look up the responseServiceImport associated with this measurement.
	acc, err := s.LookupAccount(rl.Account)
	if err != nil {
		s.Warnf("Could not lookup account %q for latency measurement", rl.Account)
		return
	}
	// Now get the request id / reply. We need to see if we have a GW prefix and if so strip that off.
	reply := rl.ReqId
	if gwPrefix, old := isGWRoutedSubjectAndIsOldPrefix([]byte(reply)); gwPrefix {
		reply = string(getSubjectFromGWRoutedReply([]byte(reply), old))
	}
	acc.mu.RLock()
	si := acc.exports.responses[reply]
	if si == nil {
		acc.mu.RUnlock()
		return
	}
	m1 := si.m1
	m2 := rl.M2

	lsub := si.latency.subject
	acc.mu.RUnlock()

	// So we have not processed the response tracking measurement yet.
	if m1 == nil {
		acc.mu.Lock()
		// Double check since could have slipped in.
		m1 = si.m1
		if m1 == nil {
			// Store our value there for them to pick up.
			si.m1 = &m2
		}
		acc.mu.Unlock()
		if m1 == nil {
			return
		}
	}

	// Calculate the correct latencies given M1 and M2.
	m1.merge(&m2)

	// Clear the requesting client since we send the result here.
	acc.mu.Lock()
	si.rc = nil
	acc.mu.Unlock()

	// Make sure we remove the entry here.
	acc.removeServiceImport(si.from)
	// Send the metrics
	s.sendInternalAccountMsg(acc, lsub, m1)
}

// This is used for all inbox replies so that we do not send supercluster wide interest
// updates for every request. Same trick used in modern NATS clients.
func (s *Server) inboxReply(sub *subscription, c *client, acc *Account, subject, reply string, msg []byte) {
	s.mu.RLock()
	if !s.eventsEnabled() || s.sys.replies == nil {
		s.mu.RUnlock()
		return
	}
	cb, ok := s.sys.replies[subject]
	s.mu.RUnlock()

	if ok && cb != nil {
		cb(sub, c, acc, subject, reply, msg)
	}
}

// Copied from go client.
// We could use serviceReply here instead to save some code.
// I prefer these semantics for the moment, when tracing you know what this is.
const (
	InboxPrefix        = "$SYS._INBOX."
	inboxPrefixLen     = len(InboxPrefix)
	respInboxPrefixLen = inboxPrefixLen + sysHashLen + 1
	replySuffixLen     = 8 // Gives us 62^8
)

// Creates an internal inbox used for replies that will be processed by the global wc handler.
func (s *Server) newRespInbox() string {
	var b [respInboxPrefixLen + replySuffixLen]byte
	pres := b[:respInboxPrefixLen]
	copy(pres, s.sys.inboxPre)
	rn := rand.Int63()
	for i, l := respInboxPrefixLen, rn; i < len(b); i++ {
		b[i] = digits[l%base]
		l /= base
	}
	return string(b[:])
}

// accNumSubsReq is sent when we need to gather remote info on subs.
type accNumSubsReq struct {
	Account string `json:"acc"`
	Subject string `json:"subject"`
	Queue   []byte `json:"queue,omitempty"`
}

// helper function to total information from results to count subs.
func totalSubs(rr *SublistResult, qg []byte) (nsubs int32) {
	if rr == nil {
		return
	}
	checkSub := func(sub *subscription) {
		// TODO(dlc) - This could be smarter.
		if qg != nil && !bytes.Equal(qg, sub.queue) {
			return
		}
		if sub.client.kind == CLIENT || sub.client.isHubLeafNode() {
			nsubs++
		}
	}
	if qg == nil {
		for _, sub := range rr.psubs {
			checkSub(sub)
		}
	}
	for _, qsub := range rr.qsubs {
		for _, sub := range qsub {
			checkSub(sub)
		}
	}
	return
}

// Allows users of large systems to debug active subscribers for a given subject.
// Payload should be the subject of interest.
func (s *Server) debugSubscribers(sub *subscription, c *client, _ *Account, subject, reply string, hdr, msg []byte) {
	// Even though this is an internal only subscription, meaning interest was not forwarded, we could
	// get one here from a GW in optimistic mode. Ignore for now.
	// FIXME(dlc) - Should we send no interest here back to the GW?
	if c.kind != CLIENT {
		return
	}

	var ci ClientInfo
	if len(hdr) > 0 {
		if err := json.Unmarshal(getHeader(ClientInfoHdr, hdr), &ci); err != nil {
			return
		}
	}

	var acc *Account
	if ci.Service != _EMPTY_ {
		acc, _ = s.LookupAccount(ci.Service)
	} else if ci.Account != _EMPTY_ {
		acc, _ = s.LookupAccount(ci.Account)
	} else {
		// Direct $SYS access.
		acc = c.acc
		if acc == nil {
			acc = s.SystemAccount()
		}
	}
	if acc == nil {
		return
	}

	// We could have a single subject or we could have a subject and a wildcard separated by whitespace.
	args := strings.Split(strings.TrimSpace(string(msg)), " ")
	if len(args) == 0 {
		s.sendInternalAccountMsg(acc, reply, 0)
		return
	}

	tsubj := args[0]
	var qgroup []byte
	if len(args) > 1 {
		qgroup = []byte(args[1])
	}

	var nsubs int32

	if subjectIsLiteral(tsubj) {
		// We will look up subscribers locally first then determine if we need to solicit other servers.
		rr := acc.sl.Match(tsubj)
		nsubs = totalSubs(rr, qgroup)
	} else {
		// We have a wildcard, so this is a bit slower path.
		var _subs [32]*subscription
		subs := _subs[:0]
		acc.sl.All(&subs)
		for _, sub := range subs {
			if subjectIsSubsetMatch(string(sub.subject), tsubj) {
				if qgroup != nil && !bytes.Equal(qgroup, sub.queue) {
					continue
				}
				if sub.client.kind == CLIENT || sub.client.isHubLeafNode() {
					nsubs++
				}
			}
		}
	}

	// We should have an idea of how many responses to expect from remote servers.
	var expected = acc.expectedRemoteResponses()

	// If we are only local, go ahead and return.
	if expected == 0 {
		s.sendInternalAccountMsg(nil, reply, nsubs)
		return
	}

	// We need to solicit from others.
	// To track status.
	responses := int32(0)
	done := make(chan (bool))

	s.mu.Lock()
	// Create direct reply inbox that we multiplex under the WC replies.
	replySubj := s.newRespInbox()
	// Store our handler.
	s.sys.replies[replySubj] = func(sub *subscription, _ *client, _ *Account, subject, _ string, msg []byte) {
		if n, err := strconv.Atoi(string(msg)); err == nil {
			atomic.AddInt32(&nsubs, int32(n))
		}
		if atomic.AddInt32(&responses, 1) >= expected {
			select {
			case done <- true:
			default:
			}
		}
	}
	// Send the request to the other servers.
	request := &accNumSubsReq{
		Account: acc.Name,
		Subject: tsubj,
		Queue:   qgroup,
	}
	s.sendInternalMsg(accNumSubsReqSubj, replySubj, nil, request)
	s.mu.Unlock()

	// FIXME(dlc) - We should rate limit here instead of blind Go routine.
	go func() {
		select {
		case <-done:
		case <-time.After(500 * time.Millisecond):
		}
		// Cleanup the WC entry.
		var sendResponse bool
		s.mu.Lock()
		if s.sys != nil && s.sys.replies != nil {
			delete(s.sys.replies, replySubj)
			sendResponse = true
		}
		s.mu.Unlock()
		if sendResponse {
			// Send the response.
			s.sendInternalAccountMsg(nil, reply, atomic.LoadInt32(&nsubs))
		}
	}()
}

// Request for our local subscription count. This will come from a remote origin server
// that received the initial request.
func (s *Server) nsubsRequest(sub *subscription, c *client, _ *Account, subject, reply string, hdr, msg []byte) {
	if !s.eventsRunning() {
		return
	}
	m := accNumSubsReq{}
	if len(msg) == 0 {
		s.sys.client.Errorf("request requires a body")
		return
	} else if err := json.Unmarshal(msg, &m); err != nil {
		s.sys.client.Errorf("Error unmarshalling account nsubs request message: %v", err)
		return
	}
	// Grab account.
	acc, _ := s.lookupAccount(m.Account)
	if acc == nil || acc.numLocalAndLeafConnections() == 0 {
		return
	}
	// We will look up subscribers locally first then determine if we need to solicit other servers.
	var nsubs int32
	if subjectIsLiteral(m.Subject) {
		rr := acc.sl.Match(m.Subject)
		nsubs = totalSubs(rr, m.Queue)
	} else {
		// We have a wildcard, so this is a bit slower path.
		var _subs [32]*subscription
		subs := _subs[:0]
		acc.sl.All(&subs)
		for _, sub := range subs {
			if (sub.client.kind == CLIENT || sub.client.isHubLeafNode()) && subjectIsSubsetMatch(string(sub.subject), m.Subject) {
				if m.Queue != nil && !bytes.Equal(m.Queue, sub.queue) {
					continue
				}
				nsubs++
			}
		}
	}
	s.sendInternalMsgLocked(reply, _EMPTY_, nil, nsubs)
}

// Helper to grab account name for a client.
func accForClient(c *client) string {
	if c.acc != nil {
		return c.acc.Name
	}
	return "N/A"
}

// Helper to grab issuer for a client.
func issuerForClient(c *client) (issuerKey string) {
	if c == nil || c.user == nil {
		return
	}
	issuerKey = c.user.SigningKey
	if issuerKey == _EMPTY_ && c.user.Account != nil {
		issuerKey = c.user.Account.Name
	}
	return
}

// Helper to clear timers.
func clearTimer(tp **time.Timer) {
	if t := *tp; t != nil {
		t.Stop()
		*tp = nil
	}
}

// Helper function to wrap functions with common test
// to lock server and return if events not enabled.
func (s *Server) wrapChk(f func()) func() {
	return func() {
		s.mu.Lock()
		if !s.eventsEnabled() {
			s.mu.Unlock()
			return
		}
		f()
		s.mu.Unlock()
	}
}<|MERGE_RESOLUTION|>--- conflicted
+++ resolved
@@ -953,12 +953,8 @@
 	if _, err := s.sysSubscribe(serverStatsPingReqSubj, s.noInlineCallback(s.statszReq)); err != nil {
 		s.Errorf("Error setting up internal tracking: %v", err)
 	}
-<<<<<<< HEAD
-	monSrvc := map[string]msgHandler{
+	monSrvc := map[string]sysMsgHandler{
 		"IDZ":    s.idzReq,
-=======
-	monSrvc := map[string]sysMsgHandler{
->>>>>>> 2167f39c
 		"STATSZ": s.statszReq,
 		"VARZ": func(sub *subscription, c *client, _ *Account, subject, reply string, hdr, msg []byte) {
 			optz := &VarzEventOptions{}
@@ -1718,7 +1714,7 @@
 
 // idzReq is for a request for basic static server info.
 // Try to not hold the write lock or dynamically create data.
-func (s *Server) idzReq(sub *subscription, c *client, _ *Account, subject, reply string, rmsg []byte) {
+func (s *Server) idzReq(sub *subscription, c *client, _ *Account, subject, reply string, hdr, msg []byte) {
 	s.mu.RLock()
 	defer s.mu.RUnlock()
 	id := &ServerID{
