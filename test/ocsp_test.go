--- conflicted
+++ resolved
@@ -3693,8 +3693,6 @@
 			}
 		})
 	}
-<<<<<<< HEAD
-=======
 }
 
 func TestMixedCAOCSPSuperCluster(t *testing.T) {
@@ -3976,5 +3974,4 @@
 	if lerr != nil {
 		t.Errorf("Unexpected error: %v", lerr)
 	}
->>>>>>> b2e7725a
 }