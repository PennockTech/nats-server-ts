// Copyright 2012-2018 The NATS Authors
// Licensed under the Apache License, Version 2.0 (the "License");
// you may not use this file except in compliance with the License.
// You may obtain a copy of the License at
//
// http://www.apache.org/licenses/LICENSE-2.0
//
// Unless required by applicable law or agreed to in writing, software
// distributed under the License is distributed on an "AS IS" BASIS,
// WITHOUT WARRANTIES OR CONDITIONS OF ANY KIND, either express or implied.
// See the License for the specific language governing permissions and
// limitations under the License.

// Please note that these tests will stress a system and they need generous
// amounts of CPU, Memory and network sockets. Make sure the 'open files'
// setting for your platform is at least 8192. On linux and MacOSX you can
// do this via 'ulimit -n 8192'
//

package test

import (
	"bufio"
	"fmt"
	"math/rand"
	"net"
	"net/url"
	"testing"
	"time"

	"github.com/nats-io/gnatsd/server"
)

const PERF_PORT = 8422

// For Go routine based server.
func runBenchServer() *server.Server {
	opts := DefaultTestOptions
	opts.Port = PERF_PORT
	return RunServer(&opts)
}

const defaultRecBufSize = 32768
const defaultSendBufSize = 32768

func flushConnection(b *testing.B, c net.Conn) {
	buf := make([]byte, 32)
	c.Write([]byte("PING\r\n"))
	c.SetReadDeadline(time.Now().Add(5 * time.Second))
	n, err := c.Read(buf)
	c.SetReadDeadline(time.Time{})
	if err != nil {
		b.Fatalf("Failed read: %v\n", err)
	}
	if n != 6 && buf[0] != 'P' && buf[1] != 'O' {
		b.Fatalf("Failed read of PONG: %s\n", buf)
	}
}

func benchPub(b *testing.B, subject, payload string) {
	b.StopTimer()
	s := runBenchServer()
	c := createClientConn(b, "127.0.0.1", PERF_PORT)
	doDefaultConnect(b, c)
	bw := bufio.NewWriterSize(c, defaultSendBufSize)
	sendOp := []byte(fmt.Sprintf("PUB %s %d\r\n%s\r\n", subject, len(payload), payload))
	b.SetBytes(int64(len(sendOp)))
	b.StartTimer()
	for i := 0; i < b.N; i++ {
		bw.Write(sendOp)
	}
	bw.Flush()
	flushConnection(b, c)
	b.StopTimer()
	c.Close()
	s.Shutdown()
}

var ch = []byte("abcdefghijklmnopqrstuvwxyzABCDEFGHIJKLMNOPQRSTUVWXYZ0123456789!@$#%^&*()")

func sizedBytes(sz int) []byte {
	b := make([]byte, sz)
	for i := range b {
		b[i] = ch[rand.Intn(len(ch))]
	}
	return b
}

func sizedString(sz int) string {
	return string(sizedBytes(sz))
}

// Publish subject for pub benchmarks.
var psub = "a"

func Benchmark______Pub0b_Payload(b *testing.B) {
	benchPub(b, psub, "")
}

func Benchmark______Pub8b_Payload(b *testing.B) {
	b.StopTimer()
	s := sizedString(8)
	benchPub(b, psub, s)
}

func Benchmark_____Pub32b_Payload(b *testing.B) {
	b.StopTimer()
	s := sizedString(32)
	benchPub(b, psub, s)
}

func Benchmark____Pub128B_Payload(b *testing.B) {
	b.StopTimer()
	s := sizedString(128)
	benchPub(b, psub, s)
}

func Benchmark____Pub256B_Payload(b *testing.B) {
	b.StopTimer()
	s := sizedString(256)
	benchPub(b, psub, s)
}

func Benchmark______Pub1K_Payload(b *testing.B) {
	b.StopTimer()
	s := sizedString(1024)
	benchPub(b, psub, s)
}

func Benchmark______Pub4K_Payload(b *testing.B) {
	b.StopTimer()
	s := sizedString(4 * 1024)
	benchPub(b, psub, s)
}

func Benchmark______Pub8K_Payload(b *testing.B) {
	b.StopTimer()
	s := sizedString(8 * 1024)
	benchPub(b, psub, s)
}

func Benchmark_____Pub32K_Payload(b *testing.B) {
	b.StopTimer()
	s := sizedString(32 * 1024)
	benchPub(b, psub, s)
}

func drainConnection(b *testing.B, c net.Conn, ch chan bool, expected int) {
	buf := make([]byte, defaultRecBufSize)
	bytes := 0

	for {
		c.SetReadDeadline(time.Now().Add(30 * time.Second))
		n, err := c.Read(buf)
		if err != nil {
			b.Errorf("Error on read: %v\n", err)
			break
		}
		bytes += n
		if bytes >= expected {
			break
		}
	}
	if bytes != expected {
		b.Errorf("Did not receive all bytes: %d vs %d\n", bytes, expected)
	}
	ch <- true
}

// Benchmark the authorization code path.
func Benchmark__AuthPub0b_Payload(b *testing.B) {
	b.StopTimer()

	srv, opts := RunServerWithConfig("./configs/authorization.conf")
	defer srv.Shutdown()

	c := createClientConn(b, opts.Host, opts.Port)
	defer c.Close()
	expectAuthRequired(b, c)

	cs := fmt.Sprintf("CONNECT {\"verbose\":false,\"user\":\"%s\",\"pass\":\"%s\"}\r\n", "bench", DefaultPass)
	sendProto(b, c, cs)

	bw := bufio.NewWriterSize(c, defaultSendBufSize)
	sendOp := []byte("PUB a 0\r\n\r\n")
	b.SetBytes(int64(len(sendOp)))
	b.StartTimer()
	for i := 0; i < b.N; i++ {
		bw.Write(sendOp)
	}
	bw.Flush()
	flushConnection(b, c)
	b.StopTimer()
}

func Benchmark_____________PubSub(b *testing.B) {
	b.StopTimer()
	s := runBenchServer()
	c := createClientConn(b, "127.0.0.1", PERF_PORT)
	doDefaultConnect(b, c)
	sendProto(b, c, "SUB foo 1\r\n")
	bw := bufio.NewWriterSize(c, defaultSendBufSize)
	sendOp := []byte(fmt.Sprintf("PUB foo 2\r\nok\r\n"))
	ch := make(chan bool)
	expected := len("MSG foo 1 2\r\nok\r\n") * b.N
	go drainConnection(b, c, ch, expected)
	b.StartTimer()

	for i := 0; i < b.N; i++ {
		_, err := bw.Write(sendOp)
		if err != nil {
			b.Errorf("Received error on PUB write: %v\n", err)
		}
	}
	err := bw.Flush()
	if err != nil {
		b.Errorf("Received error on FLUSH write: %v\n", err)
	}

	// Wait for connection to be drained
	<-ch

	b.StopTimer()
	c.Close()
	s.Shutdown()
}

func Benchmark_____PubSubTwoConns(b *testing.B) {
	b.StopTimer()
	s := runBenchServer()
	c := createClientConn(b, "127.0.0.1", PERF_PORT)
	doDefaultConnect(b, c)
	bw := bufio.NewWriterSize(c, defaultSendBufSize)

	c2 := createClientConn(b, "127.0.0.1", PERF_PORT)
	doDefaultConnect(b, c2)
	sendProto(b, c2, "SUB foo 1\r\n")
	flushConnection(b, c2)

	sendOp := []byte(fmt.Sprintf("PUB foo 2\r\nok\r\n"))
	ch := make(chan bool)

	expected := len("MSG foo 1 2\r\nok\r\n") * b.N
	go drainConnection(b, c2, ch, expected)

	b.StartTimer()
	for i := 0; i < b.N; i++ {
		bw.Write(sendOp)
	}
	err := bw.Flush()
	if err != nil {
		b.Errorf("Received error on FLUSH write: %v\n", err)
	}

	// Wait for connection to be drained
	<-ch

	b.StopTimer()
	c.Close()
	c2.Close()
	s.Shutdown()
}

func Benchmark_PubSub512kTwoConns(b *testing.B) {
	b.StopTimer()
	s := runBenchServer()
	c := createClientConn(b, "127.0.0.1", PERF_PORT)
	doDefaultConnect(b, c)
	bw := bufio.NewWriterSize(c, defaultSendBufSize)

	c2 := createClientConn(b, "127.0.0.1", PERF_PORT)
	doDefaultConnect(b, c2)
	sendProto(b, c2, "SUB foo 1\r\n")
	flushConnection(b, c2)

	sz := 1024 * 512
	payload := sizedString(sz)

	sendOp := []byte(fmt.Sprintf("PUB foo %d\r\n%s\r\n", sz, payload))
	ch := make(chan bool)

	expected := len(fmt.Sprintf("MSG foo 1 %d\r\n%s\r\n", sz, payload)) * b.N
	go drainConnection(b, c2, ch, expected)

	b.StartTimer()
	for i := 0; i < b.N; i++ {
		bw.Write(sendOp)
	}
	err := bw.Flush()
	if err != nil {
		b.Errorf("Received error on FLUSH write: %v\n", err)
	}

	// Wait for connection to be drained
	<-ch

	b.StopTimer()
	c.Close()
	c2.Close()
	s.Shutdown()
}

func Benchmark_____PubTwoQueueSub(b *testing.B) {
	b.StopTimer()
	s := runBenchServer()
	c := createClientConn(b, "127.0.0.1", PERF_PORT)
	doDefaultConnect(b, c)
	sendProto(b, c, "SUB foo group1 1\r\n")
	sendProto(b, c, "SUB foo group1 2\r\n")
	bw := bufio.NewWriterSize(c, defaultSendBufSize)
	sendOp := []byte(fmt.Sprintf("PUB foo 2\r\nok\r\n"))
	ch := make(chan bool)
	expected := len("MSG foo 1 2\r\nok\r\n") * b.N
	go drainConnection(b, c, ch, expected)
	b.StartTimer()

	for i := 0; i < b.N; i++ {
		_, err := bw.Write(sendOp)
		if err != nil {
			b.Fatalf("Received error on PUB write: %v\n", err)
		}
	}
	err := bw.Flush()
	if err != nil {
		b.Fatalf("Received error on FLUSH write: %v\n", err)
	}

	// Wait for connection to be drained
	<-ch

	b.StopTimer()
	c.Close()
	s.Shutdown()
}

func Benchmark____PubFourQueueSub(b *testing.B) {
	b.StopTimer()
	s := runBenchServer()
	c := createClientConn(b, "127.0.0.1", PERF_PORT)
	doDefaultConnect(b, c)
	sendProto(b, c, "SUB foo group1 1\r\n")
	sendProto(b, c, "SUB foo group1 2\r\n")
	sendProto(b, c, "SUB foo group1 3\r\n")
	sendProto(b, c, "SUB foo group1 4\r\n")
	bw := bufio.NewWriterSize(c, defaultSendBufSize)
	sendOp := []byte(fmt.Sprintf("PUB foo 2\r\nok\r\n"))
	ch := make(chan bool)
	expected := len("MSG foo 1 2\r\nok\r\n") * b.N
	go drainConnection(b, c, ch, expected)
	b.StartTimer()

	for i := 0; i < b.N; i++ {
		_, err := bw.Write(sendOp)
		if err != nil {
			b.Fatalf("Received error on PUB write: %v\n", err)
		}
	}
	err := bw.Flush()
	if err != nil {
		b.Fatalf("Received error on FLUSH write: %v\n", err)
	}

	// Wait for connection to be drained
	<-ch

	b.StopTimer()
	c.Close()
	s.Shutdown()
}

func Benchmark___PubEightQueueSub(b *testing.B) {
	b.StopTimer()
	s := runBenchServer()
	c := createClientConn(b, "127.0.0.1", PERF_PORT)
	doDefaultConnect(b, c)
	sendProto(b, c, "SUB foo group1 1\r\n")
	sendProto(b, c, "SUB foo group1 2\r\n")
	sendProto(b, c, "SUB foo group1 3\r\n")
	sendProto(b, c, "SUB foo group1 4\r\n")
	sendProto(b, c, "SUB foo group1 5\r\n")
	sendProto(b, c, "SUB foo group1 6\r\n")
	sendProto(b, c, "SUB foo group1 7\r\n")
	sendProto(b, c, "SUB foo group1 8\r\n")
	bw := bufio.NewWriterSize(c, defaultSendBufSize)
	sendOp := []byte(fmt.Sprintf("PUB foo 2\r\nok\r\n"))
	ch := make(chan bool)
	expected := len("MSG foo 1 2\r\nok\r\n") * b.N
	go drainConnection(b, c, ch, expected)
	b.StartTimer()

	for i := 0; i < b.N; i++ {
		_, err := bw.Write(sendOp)
		if err != nil {
			b.Fatalf("Received error on PUB write: %v\n", err)
		}
	}
	err := bw.Flush()
	if err != nil {
		b.Fatalf("Received error on FLUSH write: %v\n", err)
	}

	// Wait for connection to be drained
	<-ch

	b.StopTimer()
	c.Close()
	s.Shutdown()
}

func Benchmark__DenyMsgNoWCPubSub(b *testing.B) {
	s, opts := RunServerWithConfig("./configs/authorization.conf")
	defer s.Shutdown()

	c := createClientConn(b, opts.Host, opts.Port)
	defer c.Close()

	expectAuthRequired(b, c)
	cs := fmt.Sprintf("CONNECT {\"verbose\":false,\"pedantic\":false,\"user\":\"%s\",\"pass\":\"%s\"}\r\n", "bench-deny", DefaultPass)
	sendProto(b, c, cs)

	sendProto(b, c, "SUB foo 1\r\n")
	bw := bufio.NewWriterSize(c, defaultSendBufSize)
	sendOp := []byte(fmt.Sprintf("PUB foo 2\r\nok\r\n"))
	ch := make(chan bool)
	expected := len("MSG foo 1 2\r\nok\r\n") * b.N
	go drainConnection(b, c, ch, expected)
	b.ResetTimer()

	for i := 0; i < b.N; i++ {
		_, err := bw.Write(sendOp)
		if err != nil {
			b.Errorf("Received error on PUB write: %v\n", err)
		}
	}
	err := bw.Flush()
	if err != nil {
		b.Errorf("Received error on FLUSH write: %v\n", err)
	}

	// Wait for connection to be drained
	<-ch

	// To not count defer cleanup of client and server.
	b.StopTimer()
}

func Benchmark_DenyMsgYesWCPubSub(b *testing.B) {
	s, opts := RunServerWithConfig("./configs/authorization.conf")
	defer s.Shutdown()

	c := createClientConn(b, opts.Host, opts.Port)
	defer c.Close()

	expectAuthRequired(b, c)
	cs := fmt.Sprintf("CONNECT {\"verbose\":false,\"pedantic\":false,\"user\":\"%s\",\"pass\":\"%s\"}\r\n", "bench-deny", DefaultPass)
	sendProto(b, c, cs)

	sendProto(b, c, "SUB * 1\r\n")
	bw := bufio.NewWriterSize(c, defaultSendBufSize)
	sendOp := []byte(fmt.Sprintf("PUB foo 2\r\nok\r\n"))
	ch := make(chan bool)
	expected := len("MSG foo 1 2\r\nok\r\n") * b.N
	go drainConnection(b, c, ch, expected)
	b.ResetTimer()

	for i := 0; i < b.N; i++ {
		_, err := bw.Write(sendOp)
		if err != nil {
			b.Errorf("Received error on PUB write: %v\n", err)
		}
	}
	err := bw.Flush()
	if err != nil {
		b.Errorf("Received error on FLUSH write: %v\n", err)
	}

	// Wait for connection to be drained
	<-ch

	// To not count defer cleanup of client and server.
	b.StopTimer()
}

func routePubSub(b *testing.B, size int) {
	b.StopTimer()

	s1, o1 := RunServerWithConfig("./configs/srv_a.conf")
	defer s1.Shutdown()
	s2, o2 := RunServerWithConfig("./configs/srv_b.conf")
	defer s2.Shutdown()

	sub := createClientConn(b, o1.Host, o1.Port)
	doDefaultConnect(b, sub)
	sendProto(b, sub, "SUB foo 1\r\n")
	flushConnection(b, sub)

	payload := sizedString(size)

	pub := createClientConn(b, o2.Host, o2.Port)
	doDefaultConnect(b, pub)
	bw := bufio.NewWriterSize(pub, defaultSendBufSize)

	ch := make(chan bool)
	sendOp := []byte(fmt.Sprintf("PUB foo %d\r\n%s\r\n", len(payload), payload))
	expected := len(fmt.Sprintf("MSG foo 1 %d\r\n%s\r\n", len(payload), payload)) * b.N
	go drainConnection(b, sub, ch, expected)
	b.StartTimer()

	for i := 0; i < b.N; i++ {
		_, err := bw.Write(sendOp)
		if err != nil {
			b.Fatalf("Received error on PUB write: %v\n", err)
		}

	}
	err := bw.Flush()
	if err != nil {
		b.Errorf("Received error on FLUSH write: %v\n", err)
	}

	// Wait for connection to be drained
	<-ch

	b.StopTimer()
	pub.Close()
	sub.Close()
}

func Benchmark____RoutedPubSub_0b(b *testing.B) {
	routePubSub(b, 2)
}

func Benchmark____RoutedPubSub_1K(b *testing.B) {
	routePubSub(b, 1024)
}

func Benchmark__RoutedPubSub_100K(b *testing.B) {
	routePubSub(b, 100*1024)
}

func routeQueue(b *testing.B, numQueueSubs, size int) {
	s1, o1 := RunServerWithConfig("./configs/srv_a.conf")
	defer s1.Shutdown()
	s2, o2 := RunServerWithConfig("./configs/srv_b.conf")
	defer s2.Shutdown()

	sub := createClientConn(b, o1.Host, o1.Port)
	defer sub.Close()
	doDefaultConnect(b, sub)
	for i := 0; i < numQueueSubs; i++ {
		sendProto(b, sub, fmt.Sprintf("SUB foo bar %d\r\n", 100+i))
	}
	flushConnection(b, sub)

	payload := sizedString(size)

	pub := createClientConn(b, o2.Host, o2.Port)
	defer pub.Close()
	doDefaultConnect(b, pub)
	bw := bufio.NewWriterSize(pub, defaultSendBufSize)

	ch := make(chan bool)
	sendOp := []byte(fmt.Sprintf("PUB foo %d\r\n%s\r\n", len(payload), payload))
	expected := len(fmt.Sprintf("MSG foo 100 %d\r\n%s\r\n", len(payload), payload)) * b.N
	go drainConnection(b, sub, ch, expected)

	b.ResetTimer()

	for i := 0; i < b.N; i++ {
		_, err := bw.Write(sendOp)
		if err != nil {
			b.Fatalf("Received error on PUB write: %v\n", err)
		}

	}
	err := bw.Flush()
	if err != nil {
		b.Errorf("Received error on FLUSH write: %v\n", err)
	}

	// Wait for connection to be drained
	<-ch

	b.StopTimer()
}

func Benchmark____Routed2QueueSub(b *testing.B) {
	routeQueue(b, 2, 2)
}

func Benchmark____Routed4QueueSub(b *testing.B) {
	routeQueue(b, 4, 2)
}

func Benchmark____Routed8QueueSub(b *testing.B) {
	routeQueue(b, 8, 2)
}

func Benchmark___Routed16QueueSub(b *testing.B) {
	routeQueue(b, 16, 2)
}

func doFanout(b *testing.B, numServers, numConnections, subsPerConnection int, subject, payload string) {
	var s1, s2 *server.Server
	var o1, o2 *server.Options

	switch numServers {
	case 1:
		s1, o1 = RunServerWithConfig("./configs/srv_a.conf")
		defer s1.Shutdown()
		s2, o2 = s1, o1
	case 2:
		s1, o1 = RunServerWithConfig("./configs/srv_a.conf")
		defer s1.Shutdown()
		s2, o2 = RunServerWithConfig("./configs/srv_b.conf")
		defer s2.Shutdown()
	default:
		b.Fatalf("%d servers not supported for this test\n", numServers)
	}

	// To get a consistent length sid in MSG sent to us for drainConnection.
	var sidFloor int
	switch {
	case subsPerConnection <= 100:
		sidFloor = 100
	case subsPerConnection <= 1000:
		sidFloor = 1000
	case subsPerConnection <= 10000:
		sidFloor = 10000
	default:
		b.Fatalf("Unsupported SubsPerConnection argument of %d\n", subsPerConnection)
	}

	msgOp := fmt.Sprintf("MSG %s %d %d\r\n%s\r\n", subject, sidFloor, len(payload), payload)
	expected := len(msgOp) * subsPerConnection * b.N

	// Client connections and subscriptions.
	clients := make([]chan bool, 0, numConnections)
	for i := 0; i < numConnections; i++ {
		c := createClientConn(b, o2.Host, o2.Port)
		doDefaultConnect(b, c)
		defer c.Close()

		ch := make(chan bool)
		clients = append(clients, ch)

		for s := 0; s < subsPerConnection; s++ {
			subOp := fmt.Sprintf("SUB %s %d\r\n", subject, sidFloor+s)
			sendProto(b, c, subOp)
		}
		flushConnection(b, c)
		go drainConnection(b, c, ch, expected)
	}
	// Publish Connection
	c := createClientConn(b, o1.Host, o1.Port)
	doDefaultConnect(b, c)
	flushConnection(b, c)

	bw := bufio.NewWriterSize(c, defaultSendBufSize)
	sendOp := []byte(fmt.Sprintf("PUB %s %d\r\n%s\r\n", subject, len(payload), payload))

	b.SetBytes(int64(len(sendOp) + (len(msgOp) * numConnections * subsPerConnection)))
	b.ResetTimer()

	for i := 0; i < b.N; i++ {
		_, err := bw.Write(sendOp)
		if err != nil {
			b.Fatalf("Received error on PUB write: %v\n", err)
		}
	}
	err := bw.Flush()
	if err != nil {
		b.Fatalf("Received error on FLUSH write: %v\n", err)
	}

	// Wait for connections to be drained
	for i := 0; i < numConnections; i++ {
		<-clients[i]
	}
	b.StopTimer()
}

var sub = "x"
var payload = "12345678"

func Benchmark______FanOut_8x1x10(b *testing.B) {
	doFanout(b, 1, 1, 10, sub, payload)
}

func Benchmark_____FanOut_8x1x100(b *testing.B) {
	doFanout(b, 1, 1, 100, sub, payload)
}

func Benchmark____FanOut_8x10x100(b *testing.B) {
	doFanout(b, 1, 10, 100, sub, payload)
}

func Benchmark___FanOut_8x10x1000(b *testing.B) {
	doFanout(b, 1, 10, 1000, sub, payload)
}

func Benchmark___FanOut_8x100x100(b *testing.B) {
	doFanout(b, 1, 100, 100, sub, payload)
}

func Benchmark__FanOut_8x100x1000(b *testing.B) {
	doFanout(b, 1, 100, 1000, sub, payload)
}

func Benchmark__FanOut_8x10x10000(b *testing.B) {
	doFanout(b, 1, 10, 10000, sub, payload)
}

func Benchmark___FanOut_8x500x100(b *testing.B) {
	doFanout(b, 1, 500, 100, sub, payload)
}

func Benchmark___FanOut_128x1x100(b *testing.B) {
	doFanout(b, 1, 1, 100, sub, sizedString(128))
}

func Benchmark__FanOut_128x10x100(b *testing.B) {
	doFanout(b, 1, 10, 100, sub, sizedString(128))
}

func Benchmark_FanOut_128x10x1000(b *testing.B) {
	doFanout(b, 1, 10, 1000, sub, sizedString(128))
}

func Benchmark_FanOut_128x100x100(b *testing.B) {
	doFanout(b, 1, 100, 100, sub, sizedString(128))
}

func BenchmarkFanOut_128x100x1000(b *testing.B) {
	doFanout(b, 1, 100, 1000, sub, sizedString(128))
}

func BenchmarkFanOut_128x10x10000(b *testing.B) {
	doFanout(b, 1, 10, 10000, sub, sizedString(128))
}

func BenchmarkFanOut__128x500x100(b *testing.B) {
	doFanout(b, 1, 500, 100, sub, sizedString(128))
}

func Benchmark_FanOut_512x100x100(b *testing.B) {
	doFanout(b, 1, 100, 100, sub, sizedString(512))
}

func Benchmark__FanOut_512x100x1k(b *testing.B) {
	doFanout(b, 1, 100, 1000, sub, sizedString(512))
}

func Benchmark____FanOut_1kx10x1k(b *testing.B) {
	doFanout(b, 1, 10, 1000, sub, sizedString(1024))
}

func Benchmark__FanOut_1kx100x100(b *testing.B) {
	doFanout(b, 1, 100, 100, sub, sizedString(1024))
}

func Benchmark_____RFanOut_8x1x10(b *testing.B) {
	doFanout(b, 2, 1, 10, sub, payload)
}

func Benchmark____RFanOut_8x1x100(b *testing.B) {
	doFanout(b, 2, 1, 100, sub, payload)
}

func Benchmark___RFanOut_8x10x100(b *testing.B) {
	doFanout(b, 2, 10, 100, sub, payload)
}

func Benchmark__RFanOut_8x10x1000(b *testing.B) {
	doFanout(b, 2, 10, 1000, sub, payload)
}

func Benchmark__RFanOut_8x100x100(b *testing.B) {
	doFanout(b, 2, 100, 100, sub, payload)
}

func Benchmark_RFanOut_8x100x1000(b *testing.B) {
	doFanout(b, 2, 100, 1000, sub, payload)
}

func Benchmark_RFanOut_8x10x10000(b *testing.B) {
	doFanout(b, 2, 10, 10000, sub, payload)
}

func Benchmark_RFanOut_1kx10x1000(b *testing.B) {
	doFanout(b, 2, 10, 1000, sub, sizedString(1024))
}

func doFanIn(b *testing.B, numServers, numPublishers, numSubscribers int, subject, payload string) {
	b.Helper()
	if b.N < numPublishers {
		return
	}
	if numSubscribers > numPublishers {
		b.Fatalf("Fan in tests should have numPublishers (%d) > numSubscribers (%d)", numPublishers, numSubscribers)
	}
	if numSubscribers > 10 {
		b.Fatalf("numSubscribers should be <= 10")
	}

	if b.N%numPublishers != 0 {
		b.Fatalf("b.N (%d) / numPublishers (%d) has a remainder", b.N, numPublishers)
	}

	var s1, s2 *server.Server
	var o1, o2 *server.Options

	switch numServers {
	case 1:
		s1, o1 = RunServerWithConfig("./configs/srv_a.conf")
		defer s1.Shutdown()
		s2, o2 = s1, o1
	case 2:
		s1, o1 = RunServerWithConfig("./configs/srv_a.conf")
		defer s1.Shutdown()
		s2, o2 = RunServerWithConfig("./configs/srv_b.conf")
		defer s2.Shutdown()
	default:
		b.Fatalf("%d servers not supported for this test\n", numServers)
	}

	msgOp := fmt.Sprintf("MSG %s %d %d\r\n%s\r\n", subject, 9, len(payload), payload)
	expected := len(msgOp) * b.N

	// Client connections and subscriptions. For fan in these are smaller then numPublishers.
	clients := make([]chan bool, 0, numSubscribers)
	for i := 0; i < numSubscribers; i++ {
		c := createClientConn(b, o2.Host, o2.Port)
		doDefaultConnect(b, c)
		defer c.Close()

		ch := make(chan bool)
		clients = append(clients, ch)

		subOp := fmt.Sprintf("SUB %s %d\r\n", subject, i)
		sendProto(b, c, subOp)
		flushConnection(b, c)
		go drainConnection(b, c, ch, expected)
	}

	sendOp := []byte(fmt.Sprintf("PUB %s %d\r\n%s\r\n", subject, len(payload), payload))
	startCh := make(chan bool)
	l := b.N / numPublishers

	pubLoop := func(c net.Conn, ch chan bool) {
		bw := bufio.NewWriterSize(c, defaultSendBufSize)

		// Signal we are ready
		close(ch)

		// Wait to start up actual sends.
		<-startCh

		for i := 0; i < l; i++ {
			_, err := bw.Write(sendOp)
			if err != nil {
				b.Errorf("Received error on PUB write: %v\n", err)
				return
			}
		}
		err := bw.Flush()
		if err != nil {
			b.Errorf("Received error on FLUSH write: %v\n", err)
			return
		}
	}

	// Publish Connections SPINUP
	for i := 0; i < numPublishers; i++ {
		c := createClientConn(b, o1.Host, o1.Port)
		doDefaultConnect(b, c)
		flushConnection(b, c)
		ch := make(chan bool)

		go pubLoop(c, ch)
		<-ch
	}

	b.SetBytes(int64(len(sendOp) + len(msgOp)))
	b.ResetTimer()

	// Closing this will start all publishers at once (roughly)
	close(startCh)

	// Wait for connections to be drained
	for i := 0; i < len(clients); i++ {
		<-clients[i]
	}
	b.StopTimer()
}

func Benchmark_____FanIn_1kx100x1(b *testing.B) {
	doFanIn(b, 1, 100, 1, sub, sizedString(1024))
}

func Benchmark_____FanIn_4kx100x1(b *testing.B) {
	doFanIn(b, 1, 100, 1, sub, sizedString(4096))
}

func Benchmark_____FanIn_8kx100x1(b *testing.B) {
	doFanIn(b, 1, 100, 1, sub, sizedString(8192))
}

func Benchmark____FanIn_16kx100x1(b *testing.B) {
	doFanIn(b, 1, 100, 1, sub, sizedString(16384))
}

func Benchmark____FanIn_64kx100x1(b *testing.B) {
	doFanIn(b, 1, 100, 1, sub, sizedString(65536))
}

func Benchmark___FanIn_128kx100x1(b *testing.B) {
	doFanIn(b, 1, 100, 1, sub, sizedString(65536*2))
}

func gatewaysBench(b *testing.B, optimisticMode bool, payload string, numPublishers int, subInterest bool) {
	b.Helper()
	if b.N < numPublishers {
		return
	}

	ob := testDefaultOptionsForGateway("B")
	sb := RunServer(ob)
	defer sb.Shutdown()

	server.SetGatewaysSolicitDelay(10 * time.Millisecond)
	defer server.ResetGatewaysSolicitDelay()

	gwbURL, err := url.Parse(fmt.Sprintf("nats://%s:%d", ob.Gateway.Host, ob.Gateway.Port))
	if err != nil {
		b.Fatalf("Error parsing url: %v", err)
	}
	oa := testDefaultOptionsForGateway("A")
	oa.Gateway.Gateways = []*server.RemoteGatewayOpts{
		&server.RemoteGatewayOpts{
			Name: "B",
			URLs: []*url.URL{gwbURL},
		},
	}
	sa := RunServer(oa)
	defer sa.Shutdown()

	sub := createClientConn(b, ob.Host, ob.Port)
	defer sub.Close()
	doDefaultConnect(b, sub)
	sendProto(b, sub, "SUB end.test 1\r\n")
	if subInterest {
		sendProto(b, sub, "SUB foo 2\r\n")
	}
	flushConnection(b, sub)

	// If not optimisticMode, make B switch GW connection
	// to interest mode only
	if !optimisticMode {
		pub := createClientConn(b, oa.Host, oa.Port)
		doDefaultConnect(b, pub)
		// has to be more that defaultGatewayMaxRUnsubBeforeSwitch
		for i := 0; i < 2000; i++ {
			sendProto(b, pub, fmt.Sprintf("PUB reject.me.%d 2\r\nok\r\n", i+1))
		}
		flushConnection(b, pub)
		pub.Close()
	}

	ch := make(chan bool)
	var msgOp string
	var expected int
	if subInterest {
		msgOp = fmt.Sprintf("MSG foo 2 %d\r\n%s\r\n", len(payload), payload)
		expected = len(msgOp) * b.N
	}
	// Last message sent to end.test
	lastMsg := "MSG end.test 1 2\r\nok\r\n"
	expected += len(lastMsg) * numPublishers
	go drainConnection(b, sub, ch, expected)

	sendOp := []byte(fmt.Sprintf("PUB foo %d\r\n%s\r\n", len(payload), payload))
	startCh := make(chan bool)
	l := b.N / numPublishers

	lastMsgSendOp := []byte("PUB end.test 2\r\nok\r\n")

	pubLoop := func(c net.Conn, ch chan bool) {
		bw := bufio.NewWriterSize(c, defaultSendBufSize)

		// Signal we are ready
		close(ch)

		// Wait to start up actual sends.
		<-startCh

		for i := 0; i < l; i++ {
			if _, err := bw.Write(sendOp); err != nil {
				b.Errorf("Received error on PUB write: %v\n", err)
				return
			}
		}
		if _, err := bw.Write(lastMsgSendOp); err != nil {
			b.Errorf("Received error on PUB write: %v\n", err)
			return
		}
		if err := bw.Flush(); err != nil {
			b.Errorf("Received error on FLUSH write: %v\n", err)
			return
		}
		flushConnection(b, c)
	}

	// Publish Connections SPINUP
	for i := 0; i < numPublishers; i++ {
		c := createClientConn(b, oa.Host, oa.Port)
		defer c.Close()
		doDefaultConnect(b, c)
		flushConnection(b, c)
		ch := make(chan bool)

		go pubLoop(c, ch)
		<-ch
	}

	// To report the number of bytes:
	// from publisher to server on cluster A:
	numBytes := len(sendOp)
	if subInterest {
		// from server in cluster A to server on cluster B:
		// RMSG $G foo <payload size> <payload>\r\n
		numBytes += len("RMSG $G foo xxxx ") + len(payload) + 2

		// From server in cluster B to sub:
		numBytes += len(msgOp)
	}
	b.SetBytes(int64(numBytes))
	b.ResetTimer()

	// Closing this will start all publishers at once (roughly)
	close(startCh)

	// Wait for end of test
	<-ch

	b.StopTimer()
}

func Benchmark_Gateways_Optimistic_1kx01x0(b *testing.B) {
	gatewaysBench(b, true, sizedString(1024), 1, false)
}

func Benchmark_Gateways_Optimistic_2kx01x0(b *testing.B) {
	gatewaysBench(b, true, sizedString(2048), 1, false)
}

func Benchmark_Gateways_Optimistic_4kx01x0(b *testing.B) {
	gatewaysBench(b, true, sizedString(4096), 1, false)
}

func Benchmark_Gateways_Optimistic_1kx10x0(b *testing.B) {
	gatewaysBench(b, true, sizedString(1024), 10, false)
}

func Benchmark_Gateways_Optimistic_2kx10x0(b *testing.B) {
	gatewaysBench(b, true, sizedString(2048), 10, false)
}

func Benchmark_Gateways_Optimistic_4kx10x0(b *testing.B) {
	gatewaysBench(b, true, sizedString(4096), 10, false)
}

func Benchmark_Gateways_Optimistic_1kx01x1(b *testing.B) {
	gatewaysBench(b, true, sizedString(1024), 1, true)
}

func Benchmark_Gateways_Optimistic_2kx01x1(b *testing.B) {
	gatewaysBench(b, true, sizedString(2048), 1, true)
}

func Benchmark_Gateways_Optimistic_4kx01x1(b *testing.B) {
	gatewaysBench(b, true, sizedString(4096), 1, true)
}

func Benchmark_Gateways_Optimistic_1kx10x1(b *testing.B) {
	gatewaysBench(b, true, sizedString(1024), 10, true)
}

func Benchmark_Gateways_Optimistic_2kx10x1(b *testing.B) {
	gatewaysBench(b, true, sizedString(2048), 10, true)
}

func Benchmark_Gateways_Optimistic_4kx10x1(b *testing.B) {
	gatewaysBench(b, true, sizedString(4096), 10, true)
}

func Benchmark_Gateways_InterestOnly_1kx01x0(b *testing.B) {
	gatewaysBench(b, false, sizedString(1024), 1, false)
}

func Benchmark_Gateways_InterestOnly_2kx01x0(b *testing.B) {
	gatewaysBench(b, false, sizedString(2048), 1, false)
}

func Benchmark_Gateways_InterestOnly_4kx01x0(b *testing.B) {
	gatewaysBench(b, false, sizedString(4096), 1, false)
}

func Benchmark_Gateways_InterestOnly_1kx10x0(b *testing.B) {
	gatewaysBench(b, false, sizedString(1024), 10, false)
}

func Benchmark_Gateways_InterestOnly_2kx10x0(b *testing.B) {
	gatewaysBench(b, false, sizedString(2048), 10, false)
}

func Benchmark_Gateways_InterestOnly_4kx10x0(b *testing.B) {
	gatewaysBench(b, false, sizedString(4096), 10, false)
}

func Benchmark_Gateways_InterestOnly_1kx01x1(b *testing.B) {
	gatewaysBench(b, false, sizedString(1024), 1, true)
}

func Benchmark_Gateways_InterestOnly_2kx01x1(b *testing.B) {
	gatewaysBench(b, false, sizedString(2048), 1, true)
}

func Benchmark_Gateways_InterestOnly_4kx01x1(b *testing.B) {
	gatewaysBench(b, false, sizedString(4096), 1, true)
}

func Benchmark_Gateways_InterestOnly_1kx10x1(b *testing.B) {
	gatewaysBench(b, false, sizedString(1024), 10, true)
}

func Benchmark_Gateways_InterestOnly_2kx10x1(b *testing.B) {
	gatewaysBench(b, false, sizedString(2048), 10, true)
}

func Benchmark_Gateways_InterestOnly_4kx10x1(b *testing.B) {
	gatewaysBench(b, false, sizedString(4096), 10, true)
}

<<<<<<< HEAD
// Run some benchmarks against interest churn across routes.
// Watching for contention retrieving accounts, etc.
func Benchmark_________________LookupAccount(b *testing.B) {
	s := runBenchServer()
	defer s.Shutdown()

	const acc = "$foo.bar"

	if _, err := s.RegisterAccount(acc); err != nil {
		b.Fatalf("Error registering '%s' - %v", acc, err)
	}
	// Now create Go routines to cycle through Lookups.
	numRoutines := 100
	loop := b.N / numRoutines

	startCh := make(chan bool)

	lookupLoop := func(ready, done chan bool) {
		// Signal we are ready
		close(ready)
		// Wait to start up actual unsubs.
		<-startCh

		for i := 0; i < loop; i++ {
			if _, err := s.LookupAccount(acc); err != nil {
				b.Errorf("Error looking up account: %v", err)
			}
		}
		close(done)
	}

	da := make([]chan bool, 0, numRoutines)
	for i := 0; i < numRoutines; i++ {
		ready := make(chan bool)
		done := make(chan bool)
		go lookupLoop(ready, done)
		da = append(da, done)
		<-ready
	}

	b.ResetTimer()
	close(startCh)
	for _, ch := range da {
		<-ch
	}
	b.StopTimer()
}

func Benchmark___________RoutedInterestGraph(b *testing.B) {
	s, o := RunServerWithConfig("./configs/srv_a.conf")
	o.AllowNewAccounts = true
	defer s.Shutdown()

	numRoutes := 100
	loop := b.N / numRoutes

	type rh struct {
		r      net.Conn
		send   sendFun
		expect expectFun
		done   chan bool
	}

	routes := make([]*rh, 0, numRoutes)
	for i := 0; i < numRoutes; i++ {
		r := createRouteConn(b, o.Cluster.Host, o.Cluster.Port)
		defer r.Close()

		checkInfoMsg(b, r)
		send, expect := setupRoute(b, r, o)
		send("PING\r\n")
		expect(pongRe)

		bw := bufio.NewWriterSize(r, defaultSendBufSize)

		account := fmt.Sprintf("$foo.account.%d", i)
		for s := 0; s < loop; s++ {
			bw.Write([]byte(fmt.Sprintf("RS+ %s foo.bar.%d\r\n", account, s)))
		}
		bw.Flush()
		send("PING\r\n")
		expect(pongRe)
		routes = append(routes, &rh{r, send, expect, make(chan bool)})
	}

	startCh := make(chan bool)

	unsubLoop := func(route *rh, ch chan bool, index int) {
		bw := bufio.NewWriterSize(route.r, defaultSendBufSize)
		account := fmt.Sprintf("$foo.account.%d", index)

		// Signal we are ready
		close(ch)

		// Wait to start up actual unsubs.
		<-startCh

		for i := 0; i < loop; i++ {
			_, err := bw.Write([]byte(fmt.Sprintf("RS- %s foo.bar.%d\r\n", account, i)))
			if err != nil {
				b.Errorf("Received error on RS- write: %v\n", err)
				return
			}
		}
		err := bw.Flush()
		if err != nil {
			b.Errorf("Received error on FLUSH write: %v\n", err)
			return
		}
		route.send("PING\r\n")
		route.expect(pongRe)
		close(route.done)
	}

	for i, route := range routes {
		ch := make(chan bool)
		go unsubLoop(route, ch, i)
		<-ch
	}

	// Actual unsub test here.
	b.ResetTimer()
	close(startCh)
	for _, route := range routes {
		<-route.done
	}
	b.StopTimer()
=======
// This bench only sends the requests to verify impact of reply
// reply mapping in GW code.
func gatewaySendRequestsBench(b *testing.B, singleReplySub bool) {
	server.SetGatewaysSolicitDelay(10 * time.Millisecond)
	defer server.ResetGatewaysSolicitDelay()

	ob := testDefaultOptionsForGateway("B")
	sb := RunServer(ob)
	defer sb.Shutdown()

	gwbURL, err := url.Parse(fmt.Sprintf("nats://%s:%d", ob.Gateway.Host, ob.Gateway.Port))
	if err != nil {
		b.Fatalf("Error parsing url: %v", err)
	}
	oa := testDefaultOptionsForGateway("A")
	oa.Gateway.Gateways = []*server.RemoteGatewayOpts{
		&server.RemoteGatewayOpts{
			Name: "B",
			URLs: []*url.URL{gwbURL},
		},
	}
	sa := RunServer(oa)
	defer sa.Shutdown()

	sub := createClientConn(b, ob.Host, ob.Port)
	defer sub.Close()
	doDefaultConnect(b, sub)
	sendProto(b, sub, "SUB foo 1\r\n")
	flushConnection(b, sub)

	lenMsg := len("MSG foo reply.xxxxxxxxxx 1 2\r\nok\r\n")
	expected := b.N * lenMsg
	if !singleReplySub {
		expected += b.N * len("$GR.1234.")
	}
	ch := make(chan bool, 1)
	go drainConnection(b, sub, ch, expected)

	c := createClientConn(b, oa.Host, oa.Port)
	defer c.Close()
	doDefaultConnect(b, c)
	flushConnection(b, c)

	// From pub to server in cluster A:
	numBytes := len("PUB foo reply.0123456789 2\r\nok\r\n")
	if !singleReplySub {
		// Add the preceding SUB
		numBytes += len("SUB reply.0123456789 0123456789\r\n")
		// And UNSUB...
		numBytes += len("UNSUB 0123456789\r\n")
	}
	// From server in cluster A to cluster B
	numBytes += len("RMSG $G foo reply.0123456789 2\r\nok\r\n")
	// If mapping of reply...
	if !singleReplySub {
		// the mapping uses about 10 more bytes. So add them
		// for RMSG from server to server, and MSG to sub.
		numBytes += 20
	}
	// From server in cluster B to sub
	numBytes += lenMsg
	b.SetBytes(int64(numBytes))

	bw := bufio.NewWriterSize(c, defaultSendBufSize)
	var subStr string

	b.ResetTimer()

	for i := 0; i < b.N; i++ {
		if !singleReplySub {
			subStr = fmt.Sprintf("SUB reply.%010d %010d\r\n", i+1, i+1)
		}
		bw.Write([]byte(fmt.Sprintf("%sPUB foo reply.%010d 2\r\nok\r\n", subStr, i+1)))
		// Simulate that we are doing actual request/reply and therefore
		// unsub'ing the subs on the reply subject.
		if !singleReplySub && i > 1000 {
			bw.Write([]byte(fmt.Sprintf("UNSUB %010d\r\n", (i - 1000))))
		}
	}
	bw.Flush()
	flushConnection(b, c)

	<-ch
}

func Benchmark_Gateways_Requests_CreateOneSubForAll(b *testing.B) {
	gatewaySendRequestsBench(b, true)
}

func Benchmark_Gateways_Requests_CreateOneSubForEach(b *testing.B) {
	gatewaySendRequestsBench(b, false)
>>>>>>> ba7b6219
}<|MERGE_RESOLUTION|>--- conflicted
+++ resolved
@@ -1142,7 +1142,99 @@
 	gatewaysBench(b, false, sizedString(4096), 10, true)
 }
 
-<<<<<<< HEAD
+// This bench only sends the requests to verify impact of reply
+// reply mapping in GW code.
+func gatewaySendRequestsBench(b *testing.B, singleReplySub bool) {
+	server.SetGatewaysSolicitDelay(10 * time.Millisecond)
+	defer server.ResetGatewaysSolicitDelay()
+
+	ob := testDefaultOptionsForGateway("B")
+	sb := RunServer(ob)
+	defer sb.Shutdown()
+
+	gwbURL, err := url.Parse(fmt.Sprintf("nats://%s:%d", ob.Gateway.Host, ob.Gateway.Port))
+	if err != nil {
+		b.Fatalf("Error parsing url: %v", err)
+	}
+	oa := testDefaultOptionsForGateway("A")
+	oa.Gateway.Gateways = []*server.RemoteGatewayOpts{
+		&server.RemoteGatewayOpts{
+			Name: "B",
+			URLs: []*url.URL{gwbURL},
+		},
+	}
+	sa := RunServer(oa)
+	defer sa.Shutdown()
+
+	sub := createClientConn(b, ob.Host, ob.Port)
+	defer sub.Close()
+	doDefaultConnect(b, sub)
+	sendProto(b, sub, "SUB foo 1\r\n")
+	flushConnection(b, sub)
+
+	lenMsg := len("MSG foo reply.xxxxxxxxxx 1 2\r\nok\r\n")
+	expected := b.N * lenMsg
+	if !singleReplySub {
+		expected += b.N * len("$GR.1234.")
+	}
+	ch := make(chan bool, 1)
+	go drainConnection(b, sub, ch, expected)
+
+	c := createClientConn(b, oa.Host, oa.Port)
+	defer c.Close()
+	doDefaultConnect(b, c)
+	flushConnection(b, c)
+
+	// From pub to server in cluster A:
+	numBytes := len("PUB foo reply.0123456789 2\r\nok\r\n")
+	if !singleReplySub {
+		// Add the preceding SUB
+		numBytes += len("SUB reply.0123456789 0123456789\r\n")
+		// And UNSUB...
+		numBytes += len("UNSUB 0123456789\r\n")
+	}
+	// From server in cluster A to cluster B
+	numBytes += len("RMSG $G foo reply.0123456789 2\r\nok\r\n")
+	// If mapping of reply...
+	if !singleReplySub {
+		// the mapping uses about 10 more bytes. So add them
+		// for RMSG from server to server, and MSG to sub.
+		numBytes += 20
+	}
+	// From server in cluster B to sub
+	numBytes += lenMsg
+	b.SetBytes(int64(numBytes))
+
+	bw := bufio.NewWriterSize(c, defaultSendBufSize)
+	var subStr string
+
+	b.ResetTimer()
+
+	for i := 0; i < b.N; i++ {
+		if !singleReplySub {
+			subStr = fmt.Sprintf("SUB reply.%010d %010d\r\n", i+1, i+1)
+		}
+		bw.Write([]byte(fmt.Sprintf("%sPUB foo reply.%010d 2\r\nok\r\n", subStr, i+1)))
+		// Simulate that we are doing actual request/reply and therefore
+		// unsub'ing the subs on the reply subject.
+		if !singleReplySub && i > 1000 {
+			bw.Write([]byte(fmt.Sprintf("UNSUB %010d\r\n", (i - 1000))))
+		}
+	}
+	bw.Flush()
+	flushConnection(b, c)
+
+	<-ch
+}
+
+func Benchmark_Gateways_Requests_CreateOneSubForAll(b *testing.B) {
+	gatewaySendRequestsBench(b, true)
+}
+
+func Benchmark_Gateways_Requests_CreateOneSubForEach(b *testing.B) {
+	gatewaySendRequestsBench(b, false)
+}
+
 // Run some benchmarks against interest churn across routes.
 // Watching for contention retrieving accounts, etc.
 func Benchmark_________________LookupAccount(b *testing.B) {
@@ -1270,97 +1362,4 @@
 		<-route.done
 	}
 	b.StopTimer()
-=======
-// This bench only sends the requests to verify impact of reply
-// reply mapping in GW code.
-func gatewaySendRequestsBench(b *testing.B, singleReplySub bool) {
-	server.SetGatewaysSolicitDelay(10 * time.Millisecond)
-	defer server.ResetGatewaysSolicitDelay()
-
-	ob := testDefaultOptionsForGateway("B")
-	sb := RunServer(ob)
-	defer sb.Shutdown()
-
-	gwbURL, err := url.Parse(fmt.Sprintf("nats://%s:%d", ob.Gateway.Host, ob.Gateway.Port))
-	if err != nil {
-		b.Fatalf("Error parsing url: %v", err)
-	}
-	oa := testDefaultOptionsForGateway("A")
-	oa.Gateway.Gateways = []*server.RemoteGatewayOpts{
-		&server.RemoteGatewayOpts{
-			Name: "B",
-			URLs: []*url.URL{gwbURL},
-		},
-	}
-	sa := RunServer(oa)
-	defer sa.Shutdown()
-
-	sub := createClientConn(b, ob.Host, ob.Port)
-	defer sub.Close()
-	doDefaultConnect(b, sub)
-	sendProto(b, sub, "SUB foo 1\r\n")
-	flushConnection(b, sub)
-
-	lenMsg := len("MSG foo reply.xxxxxxxxxx 1 2\r\nok\r\n")
-	expected := b.N * lenMsg
-	if !singleReplySub {
-		expected += b.N * len("$GR.1234.")
-	}
-	ch := make(chan bool, 1)
-	go drainConnection(b, sub, ch, expected)
-
-	c := createClientConn(b, oa.Host, oa.Port)
-	defer c.Close()
-	doDefaultConnect(b, c)
-	flushConnection(b, c)
-
-	// From pub to server in cluster A:
-	numBytes := len("PUB foo reply.0123456789 2\r\nok\r\n")
-	if !singleReplySub {
-		// Add the preceding SUB
-		numBytes += len("SUB reply.0123456789 0123456789\r\n")
-		// And UNSUB...
-		numBytes += len("UNSUB 0123456789\r\n")
-	}
-	// From server in cluster A to cluster B
-	numBytes += len("RMSG $G foo reply.0123456789 2\r\nok\r\n")
-	// If mapping of reply...
-	if !singleReplySub {
-		// the mapping uses about 10 more bytes. So add them
-		// for RMSG from server to server, and MSG to sub.
-		numBytes += 20
-	}
-	// From server in cluster B to sub
-	numBytes += lenMsg
-	b.SetBytes(int64(numBytes))
-
-	bw := bufio.NewWriterSize(c, defaultSendBufSize)
-	var subStr string
-
-	b.ResetTimer()
-
-	for i := 0; i < b.N; i++ {
-		if !singleReplySub {
-			subStr = fmt.Sprintf("SUB reply.%010d %010d\r\n", i+1, i+1)
-		}
-		bw.Write([]byte(fmt.Sprintf("%sPUB foo reply.%010d 2\r\nok\r\n", subStr, i+1)))
-		// Simulate that we are doing actual request/reply and therefore
-		// unsub'ing the subs on the reply subject.
-		if !singleReplySub && i > 1000 {
-			bw.Write([]byte(fmt.Sprintf("UNSUB %010d\r\n", (i - 1000))))
-		}
-	}
-	bw.Flush()
-	flushConnection(b, c)
-
-	<-ch
-}
-
-func Benchmark_Gateways_Requests_CreateOneSubForAll(b *testing.B) {
-	gatewaySendRequestsBench(b, true)
-}
-
-func Benchmark_Gateways_Requests_CreateOneSubForEach(b *testing.B) {
-	gatewaySendRequestsBench(b, false)
->>>>>>> ba7b6219
 }